--- conflicted
+++ resolved
@@ -1,10 +1,4 @@
 import logging
-<<<<<<< HEAD
-from typing import Any
-
-from agents import Agent, Runner
-from dotenv import load_dotenv
-=======
 import os
 from typing import Dict, Any
 from dotenv import load_dotenv
@@ -15,37 +9,11 @@
 from langchain.chains import LLMChain
 from langchain.schema import BaseOutputParser
 from langchain.schema.output_parser import OutputParserException
->>>>>>> 7e68bfed
 
 load_dotenv()
 logger = logging.getLogger(__name__)
 
 
-<<<<<<< HEAD
-class WriterAgent:
-    """AI agent that generates complete football articles using collected data and research insights."""
-
-    def __init__(self, config: dict[str, Any] | None = None):
-        """Initialize the Writer Agent with configuration."""
-        self.config = config or {}
-
-        # Initialize the writer agent
-        self.agent = Agent(
-            instructions="""You are a professional sports journalist specializing in writing engaging football game recaps.
-            Your task is to create compelling, well-structured articles that capture the excitement and significance of football matches.
-
-            Guidelines:
-            - Write in a professional, engaging tone
-            - Use only the provided data - do not invent statistics or quotes
-            - Follow the exact structure provided in the template
-            - Maintain consistency in style and tone
-            - Focus on the most important storylines and moments
-            - Create articles that are 400-600 words in length
-
-            Always return complete, well-formatted articles ready for publication.""",
-            name="WriterAgent",
-            output_type=str,
-=======
 class ArticleOutputParser(BaseOutputParser):
     """Custom output parser for parsing and validating article output"""
     
@@ -74,20 +42,10 @@
         # Initialize LangChain components
         self.llm = ChatOpenAI(
             api_key=os.getenv("OPENAI_API_KEY"),
->>>>>>> 7e68bfed
             model=self.config.get("model", "gpt-4o"),
             temperature=self.config.get("temperature", 0.7),
             max_tokens=self.config.get("max_tokens", 2000)
         )
-<<<<<<< HEAD
-
-        logger.info("Writer Agent initialized successfully")
-
-    async def generate_game_recap(
-        self, game_info: dict[str, Any], research: dict[str, Any]
-    ) -> str:
-        """Generate a complete football game recap article."""
-=======
         
         # Initialize custom output parser
         self.output_parser = ArticleOutputParser()
@@ -136,9 +94,8 @@
 
     async def generate_game_recap(self, game_info: Dict[str, Any], research: Dict[str, Any]) -> str:
         """Generate a complete football game recap article using LangChain."""
->>>>>>> 7e68bfed
         logger.info("Generating game recap article")
-
+        
         try:
             # Extract research data
             storylines = research.get("game_analysis", [])
@@ -166,32 +123,14 @@
             # Validate the article
             self._validate_article(article)
             return article
-
+            
         except Exception as e:
             logger.error(f"Error generating game recap: {e}")
             raise
 
-<<<<<<< HEAD
-    def _build_prompt(self, game_info, research) -> str:
-        logger.info("Building prompt for game recap")
-        logger.info(f"Game Info: {game_info}")
-        logger.info(f"Research Insights: {research}")
-
-        # Extract different types of research data
-        storylines = research.get("game_analysis", [])  # Current match events only
-        historical_context = research.get(
-            "historical_context", []
-        )  # Background information only
-        player_performance = research.get(
-            "player_performance", []
-        )  # Current match player events only
-
-        prompt = f"""
-=======
     def _get_detailed_instructions(self) -> str:
         """Get detailed instructions for article generation"""
         return """
->>>>>>> 7e68bfed
             Write a professional football game recap article (400-600 words) with the following structure:
             - Headline
             - Introduction (context, teams, stakes)
@@ -238,7 +177,7 @@
             - KEY FACTUAL RULE:
                 - Goal count per player must match the number of goal events where the player is listed as "scorer".
                 - Assist does NOT count as a goal.
-
+                
             CRITICAL SUBSTITUTION RULES:
             - ONLY mention substitutions when you have COMPLETE information about who went OFF and who came ON
             - In substitution events: "player" field = who went OFF, "assist" field = who came ON
@@ -265,33 +204,28 @@
             - CRITICAL: For substitutions, only mention them when you have complete information (both who went off AND who came on)
             - CRITICAL: If substitution data is incomplete (missing "assist" field), do not mention the substitution at all
             """
-<<<<<<< HEAD
-        return prompt
-
-=======
     
->>>>>>> 7e68bfed
     def get_game_recap_template(self):
         return """
         Template: Match Report Structure (400-600 words)
-
+        
         Headline: [Team A] [Score] [Team B]: [Key moment/player] [action verb] [competition context]
         - Concise, engaging headline that captures the main story
         - Include teams, background, score, and key narrative element
-
+        
         Introduction: Context, teams, and stakes
         - Establish result significance with score and competition context
         - Example: "[Winning team] secured a [score] victory over [losing team] in [competition], with [key factor] proving decisive."
         - Introduce background of the game and teams
         - Set up the stakes and importance of the match
-
+        
         Body: Game storyline, key moments, player performances, relevant statistics, quotes
         - Describe key moments in temporal sequence, emphasizing turning points and goals
         - Focus on game-changing incidents rather than comprehensive play-by-play
         - Include individual standout performances and tactical decisions
         - Integrate relevant statistics (possession, shots, etc.) and player quotes
         - Maintain narrative flow while covering all essential game elements
-
+        
         Conclusion: Summary and implications
         - Summarize the key outcome and its significance
         - Address competitive implications (league standings, qualification scenarios, season trajectory)
@@ -302,9 +236,8 @@
         word_count = len(article.split())
         if word_count < 400 or word_count > 600:
             logger.warning(f"Article length out of bounds: {word_count} words.")
-        if not ("Headline" in article or article.split("\n")[0].strip()):
+        if not ("Headline" in article or article.split('\n')[0].strip()):
             logger.warning("Article missing headline.")
-        if not any(
-            section in article for section in ["Introduction", "Body", "Conclusion"]
-        ):
-            logger.warning("Article missing required sections.")+        if not any(section in article for section in ["Introduction", "Body", "Conclusion"]):
+            logger.warning("Article missing required sections.")
+        