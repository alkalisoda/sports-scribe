--- conflicted
+++ resolved
@@ -15,34 +15,19 @@
     - openai: pip install openai
 """
 
-<<<<<<< HEAD
-=======
 import logging
 from typing import Any, Dict, List, Optional
 from openai import OpenAI, AsyncOpenAI
 from openai.types.chat import ChatCompletion
->>>>>>> 7e68bfed
 import asyncio
-import http.client
-import json
-import logging
 import os
-<<<<<<< HEAD
-from typing import Any
-
-from agents import trace
-=======
 import time
->>>>>>> 7e68bfed
 from dotenv import load_dotenv
-from openai import OpenAI
+from agents import function_tool, trace
 from pydantic import BaseModel
-<<<<<<< HEAD
-=======
 import httpx
 import json
 from dataclasses import dataclass
->>>>>>> 7e68bfed
 
 load_dotenv()
 
@@ -64,9 +49,6 @@
 
 logger = logging.getLogger(__name__)
 
-<<<<<<< HEAD
-
-=======
 # Utility functions for rate limit monitoring  
 def _extract_rate_limit_info(headers: Dict[str, str]) -> 'RateLimitInfo':
     """Extract rate limit information from RapidAPI response headers."""
@@ -105,111 +87,18 @@
     requests_remaining: Optional[int] = None
     requests_reset: Optional[int] = None
     
->>>>>>> 7e68bfed
 class DataCollectorResponse(BaseModel):
     get: str
-    parameters: dict[str, int]
-    errors: list[str]
+    parameters: Dict[str, int]
+    errors: List[str]
     results: int
-<<<<<<< HEAD
-    paging: dict[str, int]
-    response: list[dict[str, Any]]
-
-=======
     paging: Dict[str, int]
     response: List[Dict[str, Any]]
     rate_limit_info: Optional[RateLimitInfo] = None
->>>>>>> 7e68bfed
 
 async def get_player_data(player_id: str, season: str = "2023") -> Dict[str, Any]:
     """Get football/soccer player data from RapidAPI with async HTTP client."""
     logging.info("Getting player data for player: %s in season: %s", player_id, season)
-<<<<<<< HEAD
-    try:
-        api_key = os.getenv("RAPIDAPI_KEY")
-        if not api_key:
-            raise ValueError("RAPID_API_KEY not found.")
-
-        conn = http.client.HTTPSConnection("api-football-v1.p.rapidapi.com")
-
-        headers = {
-            "x-rapidapi-host": "api-football-v1.p.rapidapi.com",
-            "x-rapidapi-key": api_key,
-        }
-
-        conn.request(
-            "GET", f"/v3/players?id={player_id}&season={season}", headers=headers
-        )
-
-        response = conn.getresponse()
-        data = response.read()
-        decoded_data = data.decode("utf8")
-        logging.info("Rapid API football player data retrieved successfully")
-        return decoded_data
-    except Exception as e:
-        error_msg = f"Error fetching Rapid API football player data: {e}"
-        logging.error(error_msg)
-        return error_msg
-
-
-def get_game_data(fixture_id: str) -> str:
-    """Get football game data from RapidAPI."""
-    logging.info("Getting game data for fixture: %s", fixture_id)
-    try:
-        api_key = os.getenv("RAPIDAPI_KEY")
-        if not api_key:
-            raise ValueError("RAPIDAPI_KEY not found.")
-
-        conn = http.client.HTTPSConnection("api-football-v1.p.rapidapi.com")
-
-        headers = {
-            "x-rapidapi-key": api_key,
-            "x-rapidapi-host": "api-football-v1.p.rapidapi.com",
-        }
-
-        conn.request("GET", f"/v3/fixtures?id={fixture_id}", headers=headers)
-
-        response = conn.getresponse()
-        data = response.read()
-
-        decoded_data = data.decode("utf8")
-        logging.info("Rapid API football game data retrieved successfully")
-        # logging.info(decoded_data)
-
-        return decoded_data
-    except Exception as e:
-        error_msg = f"Error fetching Rapid API football game data: {e}"
-        logging.error(error_msg)
-        return error_msg
-
-
-def get_team_data(team_id: str) -> str:
-    """Get football/soccer team data from RapidAPI."""
-    logging.info(f"Getting team data for team: {team_id}")
-    try:
-        api_key = os.getenv("RAPIDAPI_KEY")
-        if not api_key:
-            raise ValueError("RAPID_API_KEY not found.")
-
-        conn = http.client.HTTPSConnection("api-football-v1.p.rapidapi.com")
-
-        headers = {
-            "x-rapidapi-host": "api-football-v1.p.rapidapi.com",
-            "x-rapidapi-key": api_key,
-        }
-
-        conn.request("GET", f"/v3/teams?id={team_id}", headers=headers)
-
-        response = conn.getresponse()
-        data = response.read()
-        decoded_data = data.decode("utf8")
-        logging.info("Rapid API football team data retrieved successfully")
-        return decoded_data
-    except Exception as e:
-        error_msg = f"Error fetching Rapid API football team data: {e}"
-        print(error_msg)
-        return error_msg
-=======
     
     api_key = os.getenv("RAPIDAPI_KEY")
     if not api_key:
@@ -335,38 +224,11 @@
             error_msg = f"Unexpected error fetching team data: {str(e)}"
             logging.error(error_msg)
             raise Exception(error_msg)
->>>>>>> 7e68bfed
 
 
 async def get_football_data() -> Dict[str, Any]:
     """Get football/soccer team data from RapidAPI (legacy function - consider using get_team_data instead)."""
     logging.info("Getting football data from RapidAPI")
-<<<<<<< HEAD
-    try:
-        api_key = os.getenv("RAPIDAPI_KEY")
-        if not api_key:
-            raise ValueError("RAPID_API_KEY not found.")
-
-        conn = http.client.HTTPSConnection("api-football-v1.p.rapidapi.com")
-
-        headers = {
-            "x-rapidapi-host": "api-football-v1.p.rapidapi.com",
-            "x-rapidapi-key": api_key,
-        }
-
-        conn.request("GET", "/v3/teams?id=33", headers=headers)
-
-        response = conn.getresponse()  # Returns HTTP response object
-        data = response.read()
-
-        decoded_data = data.decode("utf8")
-        logging.info("Rapid API football team data retrieved successfully")
-        return decoded_data
-    except Exception as e:
-        error_msg = f"Error fetching Rapid API football team data: {e}"
-        logging.error(error_msg)
-        return error_msg
-=======
     
     api_key = os.getenv("RAPIDAPI_KEY")
     if not api_key:
@@ -406,13 +268,12 @@
             error_msg = f"Unexpected error fetching football data: {str(e)}"
             logging.error(error_msg)
             raise Exception(error_msg)
->>>>>>> 7e68bfed
 
 
 # Validation functions removed - direct API calls don't need them
 
 
-class DataCollectorAgent:
+class DataCollectorAgent():
     """Agent responsible for collecting sports data from various APIs and data sources."""
 
     def __init__(self, config: dict[str, Any]):
@@ -420,33 +281,10 @@
         self.config = config
         logger.info("Data Collector initialized for direct API calls")
 
-    async def collect_game_data(self, game_id: str) -> dict[str, Any]:
+    async def collect_game_data(self, game_id: str) -> Dict[str, Any]:
         """Collect game data for a specific game ID directly from API."""
         try:
             logger.info(f"Collecting game data for game {game_id}")
-<<<<<<< HEAD
-
-            # Call the API function directly
-            raw_data = get_game_data(game_id)
-
-            if not raw_data:
-                raise ValueError("No game data received from API")
-
-            # Parse the JSON response
-            try:
-                data = json.loads(raw_data)
-                logger.info("Successfully parsed JSON response")
-                logger.info(f"Successfully collected game data for game {game_id}")
-                return data
-
-            except json.JSONDecodeError as json_error:
-                logger.error(f"Invalid JSON response from API: {json_error}")
-                logger.error(
-                    f"Raw response: {raw_data[:500]}..."
-                )  # Log first 500 chars
-                raise ValueError(f"Invalid JSON response from API: {json_error}")
-
-=======
             
             # Call the async API function directly
             data = await get_game_data(game_id)
@@ -457,38 +295,14 @@
             logger.info(f"Successfully collected game data for game {game_id}")
             return data
             
->>>>>>> 7e68bfed
         except Exception as e:
             logger.error(f"Failed to collect game data for game {game_id}: {e}")
             raise
 
-    async def collect_team_data(self, team_id: str) -> dict[str, Any]:
+    async def collect_team_data(self, team_id: str) -> Dict[str, Any]:
         """Collect team data for a specific team ID directly from API."""
         try:
             logger.info(f"Collecting team data for team {team_id}")
-<<<<<<< HEAD
-
-            # Call the API function directly
-            raw_data = get_team_data(team_id)
-
-            if not raw_data:
-                raise ValueError("No team data received from API")
-
-            # Parse the JSON response
-            try:
-                data = json.loads(raw_data)
-                logger.info("Successfully parsed JSON response")
-                logger.info(f"Successfully collected team data for team {team_id}")
-                return data
-
-            except json.JSONDecodeError as json_error:
-                logger.error(f"Invalid JSON response from API: {json_error}")
-                logger.error(
-                    f"Raw response: {raw_data[:500]}..."
-                )  # Log first 500 chars
-                raise ValueError(f"Invalid JSON response from API: {json_error}")
-
-=======
             
             # Call the async API function directly
             data = await get_team_data(team_id)
@@ -499,42 +313,13 @@
             logger.info(f"Successfully collected team data for team {team_id}")
             return data
             
->>>>>>> 7e68bfed
         except Exception as e:
             logger.error(f"Failed to collect team data for team {team_id}: {e}")
             raise
 
-    async def collect_player_data(self, player_id: str, season: str) -> dict[str, Any]:
+    async def collect_player_data(self, player_id: str, season: str) -> Dict[str, Any]:
         """Collect player data for a specific player ID and season directly from API."""
         try:
-<<<<<<< HEAD
-            logger.info(
-                f"Collecting player data for player {player_id} in season {season}"
-            )
-
-            # Call the API function directly
-            raw_data = get_player_data(player_id, season)
-
-            if not raw_data:
-                raise ValueError("No player data received from API")
-
-            # Parse the JSON response
-            try:
-                data = json.loads(raw_data)
-                logger.info("Successfully parsed JSON response")
-                logger.info(
-                    f"Successfully collected player data for player {player_id} in season {season}"
-                )
-                return data
-
-            except json.JSONDecodeError as json_error:
-                logger.error(f"Invalid JSON response from API: {json_error}")
-                logger.error(
-                    f"Raw response: {raw_data[:500]}..."
-                )  # Log first 500 chars
-                raise ValueError(f"Invalid JSON response from API: {json_error}")
-
-=======
             logger.info(f"Collecting player data for player {player_id} in season {season}")
             
             # Call the async API function directly
@@ -546,11 +331,8 @@
             logger.info(f"Successfully collected player data for player {player_id} in season {season}")
             return data
             
->>>>>>> 7e68bfed
-        except Exception as e:
-            logger.error(
-                f"Failed to collect player data for player {player_id} in season {season}: {e}"
-            )
+        except Exception as e:
+            logger.error(f"Failed to collect player data for player {player_id} in season {season}: {e}")
             raise
     
     async def analyze_data_with_openai(self, data: Dict[str, Any], prompt: str) -> str:
@@ -579,16 +361,10 @@
 
 
 async def main():
-<<<<<<< HEAD
-    param = dict[str, Any]
-    dc = DataCollectorAgent(param)
-
-=======
     """Main function to test the DataCollectorAgent with performance monitoring."""
     param: Dict[str, Any] = {}
     dc = DataCollectorAgent(param)
     
->>>>>>> 7e68bfed
     with trace("Initialize data collector agent class: "):
         try:
             print(">> Testing Improved Data Collector Agent")
@@ -600,10 +376,6 @@
             print(">> Testing Game Data Collection...")
             start_time = time.time()
             game_data = await dc.collect_game_data("239625")
-<<<<<<< HEAD
-            print("Game Data: ", game_data)
-
-=======
             game_time = time.time() - start_time
             print(f"   [OK] Completed in {game_time:.2f}s")
             print(f"   Data keys: {list(game_data.keys()) if game_data else 'No data'}")
@@ -611,15 +383,10 @@
                 rl_info = game_data['rate_limit_info']
                 print(f"   Rate limit: {rl_info.requests_remaining}/{rl_info.requests_limit} remaining")
             
->>>>>>> 7e68bfed
             # Test team data collection
             print("\n>> Testing Team Data Collection...")
             start_time = time.time()
             team_data = await dc.collect_team_data("33")
-<<<<<<< HEAD
-            print("Team Data: ", team_data)
-
-=======
             team_time = time.time() - start_time
             print(f"   [OK] Completed in {team_time:.2f}s")
             print(f"   Data keys: {list(team_data.keys()) if team_data else 'No data'}")
@@ -627,19 +394,10 @@
                 rl_info = team_data['rate_limit_info']
                 print(f"   Rate limit: {rl_info.requests_remaining}/{rl_info.requests_limit} remaining")
             
->>>>>>> 7e68bfed
             # Test player data collection
             print("\n>> Testing Player Data Collection...")
             start_time = time.time()
             player_data = await dc.collect_player_data("276", "2023")
-<<<<<<< HEAD
-            print("Player Data: ", player_data)
-
-        except Exception as e:
-            print(f"Error generating data: {e}")
-            return f"Error generating data: {e}"
-
-=======
             player_time = time.time() - start_time
             print(f"   [OK] Completed in {player_time:.2f}s")
             print(f"   Data keys: {list(player_data.keys()) if player_data else 'No data'}")
@@ -670,7 +428,6 @@
             logging.error(error_msg)
             return error_msg
     
->>>>>>> 7e68bfed
 
 if __name__ == "__main__":
     asyncio.run(main())