--- conflicted
+++ resolved
@@ -291,28 +291,9 @@
             
             if not data:
                 raise ValueError("No game data received from API")
-<<<<<<< HEAD
-            
+
             logger.info(f"Successfully collected game data for game {game_id}")
             return data
-            
-=======
-
-            # Parse the JSON response
-            try:
-                data = json.loads(raw_data)
-                logger.info("Successfully parsed JSON response")
-                logger.info(f"Successfully collected game data for game {game_id}")
-                return data
-
-            except json.JSONDecodeError as json_error:
-                logger.error(f"Invalid JSON response from API: {json_error}")
-                logger.error(
-                    f"Raw response: {raw_data[:500]}..."
-                )  # Log first 500 chars
-                raise ValueError(f"Invalid JSON response from API: {json_error}") from json_error
-
->>>>>>> 4237ccf8
         except Exception as e:
             logger.error(f"Failed to collect game data for game {game_id}: {e}")
             raise
@@ -327,28 +308,9 @@
             
             if not data:
                 raise ValueError("No team data received from API")
-<<<<<<< HEAD
-            
+
             logger.info(f"Successfully collected team data for team {team_id}")
             return data
-            
-=======
-
-            # Parse the JSON response
-            try:
-                data = json.loads(raw_data)
-                logger.info("Successfully parsed JSON response")
-                logger.info(f"Successfully collected team data for team {team_id}")
-                return data
-
-            except json.JSONDecodeError as json_error:
-                logger.error(f"Invalid JSON response from API: {json_error}")
-                logger.error(
-                    f"Raw response: {raw_data[:500]}..."
-                )  # Log first 500 chars
-                raise ValueError(f"Invalid JSON response from API: {json_error}") from json_error
-
->>>>>>> 4237ccf8
         except Exception as e:
             logger.error(f"Failed to collect team data for team {team_id}: {e}")
             raise
@@ -363,30 +325,9 @@
             
             if not data:
                 raise ValueError("No player data received from API")
-<<<<<<< HEAD
-            
+
             logger.info(f"Successfully collected player data for player {player_id} in season {season}")
             return data
-            
-=======
-
-            # Parse the JSON response
-            try:
-                data = json.loads(raw_data)
-                logger.info("Successfully parsed JSON response")
-                logger.info(
-                    f"Successfully collected player data for player {player_id} in season {season}"
-                )
-                return data
-
-            except json.JSONDecodeError as json_error:
-                logger.error(f"Invalid JSON response from API: {json_error}")
-                logger.error(
-                    f"Raw response: {raw_data[:500]}..."
-                )  # Log first 500 chars
-                raise ValueError(f"Invalid JSON response from API: {json_error}") from json_error
-
->>>>>>> 4237ccf8
         except Exception as e:
             logger.error(f"Failed to collect player data for player {player_id} in season {season}: {e}")
             raise
