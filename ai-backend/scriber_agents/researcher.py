"""Research Agent.

This agent provides contextual background and analysis for sports articles using
LangChain framework with Chain of Thought reasoning and Agent + Tools architecture.
It researches historical data, team/player statistics, and relevant context
to enrich the content generation process.
"""

<<<<<<< HEAD
=======
import logging
from typing import Any, List, Dict, Optional
from dotenv import load_dotenv
>>>>>>> 7e68bfed
import json
import logging
from typing import Any

<<<<<<< HEAD
from agents import Agent, Runner
from dotenv import load_dotenv
=======
# LangChain imports
from langchain.agents import AgentExecutor, create_openai_tools_agent
from langchain.tools import BaseTool
from langchain_core.prompts import ChatPromptTemplate, MessagesPlaceholder
from langchain_core.messages import HumanMessage, SystemMessage
from langchain_openai import ChatOpenAI
from langchain_core.output_parsers import JsonOutputParser
from langchain_core.pydantic_v1 import BaseModel, Field
>>>>>>> 7e68bfed

load_dotenv()
logger = logging.getLogger(__name__)


class AnalysisResult(BaseModel):
    """Schema for analysis results."""
    storylines: List[str] = Field(description="List of storylines generated from analysis")
    confidence: float = Field(description="Confidence score of the analysis", ge=0.0, le=1.0)
    analysis_type: str = Field(description="Type of analysis performed")


class MatchInfoAnalysisTool(BaseTool):
    """Tool for analyzing match information."""
    
    name: str = "match_info_analyzer"
    description: str = "Analyze basic match information for storylines including match context, teams, venue, league, and final score"
    
    def _run(self, match_info: str) -> str:
        """Run the match info analysis."""
        return f"Analyzing match information: {match_info}"
    
    async def _arun(self, match_info: str) -> str:
        """Async version of the run method."""
        return self._run(match_info)


class EventsAnalysisTool(BaseTool):
    """Tool for analyzing key match events."""
    
    name: str = "events_analyzer"
    description: str = "Analyze key match events (goals, cards, substitutions) for storylines"
    
    def _run(self, events: str) -> str:
        """Run the events analysis."""
        return f"Analyzing match events: {events}"
    
    async def _arun(self, events: str) -> str:
        """Async version of the run method."""
        return self._run(events)


class PlayerPerformanceAnalysisTool(BaseTool):
    """Tool for analyzing player performances."""
    
    name: str = "player_performance_analyzer"
    description: str = "Analyze individual player performances focusing on high-rated players and meaningful contributions"
    
    def _run(self, players: str) -> str:
        """Run the player performance analysis."""
        return f"Analyzing player performances: {players}"
    
    async def _arun(self, players: str) -> str:
        """Async version of the run method."""
        return self._run(players)


class TeamStatisticsAnalysisTool(BaseTool):
    """Tool for analyzing team statistics."""
    
    name: str = "team_statistics_analyzer"
    description: str = "Analyze team-wide statistics including possession, shots, corners, fouls"
    
    def _run(self, statistics: str) -> str:
        """Run the team statistics analysis."""
        return f"Analyzing team statistics: {statistics}"
    
    async def _arun(self, statistics: str) -> str:
        """Async version of the run method."""
        return self._run(statistics)


class LineupAnalysisTool(BaseTool):
    """Tool for analyzing lineups and formations."""
    
    name: str = "lineup_analyzer"
    description: str = "Analyze lineups, formations, and tactical setup"
    
    def _run(self, lineups: str) -> str:
        """Run the lineup analysis."""
        return f"Analyzing lineups and formations: {lineups}"
    
    async def _arun(self, lineups: str) -> str:
        """Async version of the run method."""
        return self._run(lineups)


class ResearchAgent:
    """LangChain-based Research Agent with Chain of Thought reasoning."""

<<<<<<< HEAD
    def __init__(self, config: dict[str, Any] | None = None):
        """Initialize the Research Agent with configuration."""
        self.config = config or {}

        # Initialize the research agent without web search capability
        self.agent = Agent(
            instructions="""You are a sports research agent. Provide clear, factual analysis based ONLY on provided data.
=======
    def __init__(self, config: Dict[str, Any] = None):
        """Initialize the LangChain Research Agent with configuration."""
        self.config = config or {}
        
        # Initialize LLM
        self.llm = ChatOpenAI(
            model=self.config.get("model", "gpt-4-1106-preview"),
            temperature=self.config.get("temperature", 0.7),
            max_tokens=self.config.get("max_tokens", 2000),
        )
        
        # Initialize tools (currently placeholder tools that don't call external APIs)
        self.tools = [
            MatchInfoAnalysisTool(),
            EventsAnalysisTool(),
            PlayerPerformanceAnalysisTool(),
            TeamStatisticsAnalysisTool(),
            LineupAnalysisTool(),
        ]
        
        # Create the main system prompt with Chain of Thought reasoning
        self.system_prompt = """You are a sports research agent with Chain of Thought reasoning capabilities. 
        Provide clear, factual analysis based ONLY on provided data.
>>>>>>> 7e68bfed

            CORE PRINCIPLES:
            - ONLY use information explicitly provided in the data
            - When in doubt, exclude rather than include
            - Clearly distinguish between THIS MATCH events and background information
        - Use Chain of Thought reasoning to break down complex analysis step by step

        CHAIN OF THOUGHT PROCESS:
        1. First, identify what data is available
        2. Then, determine what analysis can be performed
        3. Next, apply relevant validation rules
        4. Finally, generate structured storylines

            DATA VERIFICATION RULES:
            - Use EXACT names, numbers, and times from the data
            - Use "elapsed" + "extra" format for times (e.g., 90+1 for elapsed:90, extra:1)
            - Verify every detail against the original data
            - If goalkeeper data is not explicitly provided, DO NOT mention saves

            EVENT TYPE ISOLATION RULES:
            - Each event type has its own specific data - DO NOT mix them
            - Goal time cannot be used as substitution time
            - Substitution time cannot be used as card time
            - Card time cannot be used as goal time
            - Both players in substitution must appear in SAME substitution event

            GENERAL EXCLUSION PRINCIPLE:
            - Only describe events that explicitly appear in the data
            - Exclude anything uncertain, unverified, or not clearly listed
            - Do not fabricate, assume, or infer events not present

        Always return clear, structured analysis based solely on the provided data.
        Use the available tools to help with specific analysis tasks, but remember the tools are for organization - the actual analysis logic remains with you.
        """
        
        # Create the prompt template
        self.prompt = ChatPromptTemplate.from_messages([
            ("system", self.system_prompt),
            ("human", "{input}"),
            MessagesPlaceholder(variable_name="agent_scratchpad"),
        ])
        
        # Create the agent
        self.agent = create_openai_tools_agent(self.llm, self.tools, self.prompt)
        
        # Create the agent executor
        self.agent_executor = AgentExecutor(
            agent=self.agent,
            tools=self.tools,
            verbose=True,
            max_iterations=3,
            early_stopping_method="generate"
        )
<<<<<<< HEAD
=======
        
        # Initialize JSON output parser
        self.json_parser = JsonOutputParser(pydantic_object=AnalysisResult)
        
        logger.info("LangChain Research Agent initialized successfully")
>>>>>>> 7e68bfed

        logger.info("Research Agent initialized successfully")

    async def get_storyline_from_game_data(self, game_data: dict) -> list[str]:
<<<<<<< HEAD
        """Get comprehensive storylines from game data by analyzing different components separately.

=======
        """Get comprehensive storylines from game data using Chain of Thought reasoning.
        
>>>>>>> 7e68bfed
        Args:
            game_data: Compact game data from pipeline (contains match_info, events, players, statistics, lineups)

        Returns:
            list[str]: Comprehensive list of storylines including analysis
        """
<<<<<<< HEAD
        logger.info(
            "Generating comprehensive storylines from compact game data by analyzing components separately"
        )

=======
        logger.info("Generating comprehensive storylines from compact game data using Chain of Thought reasoning")
        
>>>>>>> 7e68bfed
        try:
            # Extract different components from compact data
            match_info = game_data.get("match_info", {})
            events = game_data.get("events", [])
            players = game_data.get("players", [])
            statistics = game_data.get("statistics", [])
            lineups = game_data.get("lineups", [])
<<<<<<< HEAD

            all_storylines = []

            # 1. Analyze match information (basic game context)
            if match_info:
                logger.info("Analyzing match information...")
                match_storylines = await self._analyze_match_info(match_info)
                all_storylines.extend(match_storylines)

            # 2. Analyze key events (goals, cards, substitutions)
            if events:
                logger.info("Analyzing key events...")
                event_storylines = await self._analyze_events(events)
                all_storylines.extend(event_storylines)

            # 3. Analyze player performances (focus on high-rated players)
            if players:
                logger.info("Analyzing player performances...")
                player_storylines = await self._analyze_player_performances(players)
                all_storylines.extend(player_storylines)

            # 4. Analyze team statistics
            if statistics:
                logger.info("Analyzing team statistics...")
                stats_storylines = await self._analyze_team_statistics(statistics)
                all_storylines.extend(stats_storylines)

            # 5. Analyze lineups and formations
            if lineups:
                logger.info("Analyzing lineups and formations...")
                lineup_storylines = await self._analyze_lineups(lineups)
                all_storylines.extend(lineup_storylines)

            logger.info(
                f"Generated {len(all_storylines)} storylines from separate component analysis"
            )
            return all_storylines

        except Exception as e:
            logger.error(
                f"Error generating comprehensive storylines from game data: {e}"
            )
            return [
                "Comprehensive match analysis based on available game data",
                "Key moments and turning points from the match",
            ]
=======
            
            # Use Chain of Thought reasoning for comprehensive analysis
            cot_prompt = f"""
            Using Chain of Thought reasoning, analyze the following game data comprehensively:

            STEP 1 - DATA INVENTORY:
            Let me first identify what data is available:
            - Match Info: {bool(match_info)}
            - Events: {len(events)} events available
            - Players: {len(players)} players available  
            - Statistics: {len(statistics)} team stats available
            - Lineups: {len(lineups)} lineup records available

            STEP 2 - ANALYSIS PLANNING:
            Based on available data, I will analyze each component separately to ensure accuracy:

            GAME DATA TO ANALYZE:
            Match Info: {match_info}
            Events: {events}
            Players: {players}
            Statistics: {statistics}
            Lineups: {lineups}

            STEP 3 - COMPONENT ANALYSIS:
            Now I will analyze each component following the strict validation rules:

            STEP 4 - STORYLINE GENERATION:
            Generate storylines in JSON format as a list of strings. Each storyline should be factual and based only on the provided data.

            Return the result as a JSON object with this structure:
            {{
                "storylines": ["storyline1", "storyline2", ...],
                "confidence": 0.9,
                "analysis_type": "comprehensive_game_analysis"
            }}
            """
            
            # Execute the analysis using the agent
            result = await self.agent_executor.ainvoke({
                "input": cot_prompt
            })
            
            # Parse the output
            output_text = result.get("output", "")
            storylines = self._parse_storylines_from_output(output_text)
            
            if not storylines:
                # Fallback to component-by-component analysis
                storylines = await self._analyze_components_separately(
                    match_info, events, players, statistics, lineups
                )
            
            logger.info(f"Generated {len(storylines)} storylines using Chain of Thought reasoning")
            return storylines
            
        except Exception as e:
            logger.error(f"Error generating comprehensive storylines: {e}")
            return ["Comprehensive match analysis based on available game data", "Key moments and turning points from the match"]
>>>>>>> 7e68bfed

    async def _analyze_components_separately(self, match_info, events, players, statistics, lineups) -> List[str]:
        """Analyze components separately using Chain of Thought reasoning."""
        all_storylines = []
        
        # 1. Analyze match information
        if match_info:
            logger.info("Analyzing match information with CoT...")
            match_storylines = await self._analyze_match_info_cot(match_info)
            all_storylines.extend(match_storylines)
            
        # 2. Analyze key events
        if events:
            logger.info("Analyzing key events with CoT...")
            event_storylines = await self._analyze_events_cot(events)
            all_storylines.extend(event_storylines)
            
        # 3. Analyze player performances
        if players:
            logger.info("Analyzing player performances with CoT...")
            player_storylines = await self._analyze_player_performances_cot(players)
            all_storylines.extend(player_storylines)
            
        # 4. Analyze team statistics
        if statistics:
            logger.info("Analyzing team statistics with CoT...")
            stats_storylines = await self._analyze_team_statistics_cot(statistics)
            all_storylines.extend(stats_storylines)
            
        # 5. Analyze lineups and formations
        if lineups:
            logger.info("Analyzing lineups with CoT...")
            lineup_storylines = await self._analyze_lineups_cot(lineups)
            all_storylines.extend(lineup_storylines)
        
        return all_storylines

    async def _safe_llm_call(self, prompt: str, operation_name: str, max_retries: int = 3, timeout: float = 30.0) -> str:
        """Make a safe LLM call with timeout and retry mechanism."""
        import asyncio
        base_delay = 1
        
        for attempt in range(max_retries):
            try:
                result = await asyncio.wait_for(
                    self.llm.ainvoke([HumanMessage(content=prompt)]),
                    timeout=timeout
                )
                return result.content
                
            except asyncio.TimeoutError:
                logger.warning(f"Timeout on attempt {attempt + 1}/{max_retries} for {operation_name}")
                if attempt < max_retries - 1:
                    delay = base_delay * (2 ** attempt)  # Exponential backoff
                    logger.info(f"Retrying {operation_name} in {delay} seconds...")
                    await asyncio.sleep(delay)
                    continue
                else:
                    logger.error(f"All retry attempts failed due to timeout for {operation_name}")
                    raise asyncio.TimeoutError(f"{operation_name} timed out after {max_retries} attempts")
                    
            except Exception as e:
                logger.error(f"Error in {operation_name} on attempt {attempt + 1}: {e}")
                if attempt < max_retries - 1:
                    delay = base_delay * (2 ** attempt)
                    logger.info(f"Retrying {operation_name} in {delay} seconds...")
                    await asyncio.sleep(delay)
                    continue
                else:
                    raise e
        
        raise Exception(f"{operation_name} failed after {max_retries} attempts")

    def _parse_storylines_from_output(self, output_text: str) -> List[str]:
        """Parse storylines from LLM output text."""
        try:
            # Try to parse as JSON first
            if output_text.strip().startswith('['):
                storylines = json.loads(output_text)
                if isinstance(storylines, list):
                    return [str(s).strip() for s in storylines if s]
            
            # Try to find JSON array in the text
            import re
            json_pattern = r'\[.*?\]'
            matches = re.findall(json_pattern, output_text, re.DOTALL)
            for match in matches:
                try:
                    storylines = json.loads(match)
                    if isinstance(storylines, list):
                        return [str(s).strip() for s in storylines if s]
                except:
                    continue
            
            # Fallback: split by lines and clean
            lines = [line.strip() for line in output_text.split('\n') if line.strip()]
            # Filter out non-storyline content
            storylines = []
            for line in lines:
                if any(keyword in line.lower() for keyword in ['step', 'analysis', 'examination', 'validation']):
                    continue
                if line.startswith('"') and line.endswith('"'):
                    storylines.append(line[1:-1])
                elif len(line) > 10:  # Reasonable storyline length
                    storylines.append(line)
            
            return storylines[:10]  # Limit to reasonable number
            
        except Exception as e:
            logger.error(f"Error parsing storylines: {e}")
            return []

    async def _analyze_match_info_cot(self, match_info: dict) -> list[str]:
        """Analyze basic match information using Chain of Thought reasoning."""
        try:
            cot_prompt = f"""
            CHAIN OF THOUGHT ANALYSIS - MATCH INFORMATION:

            STEP 1 - DATA EXAMINATION:
            Let me examine the match information data:
            {match_info}

            STEP 2 - VALIDATION:
            I need to verify what information is explicitly available:
            - Team names: Check for exact team names
            - Venue: Look for venue information
            - League: Identify league context
            - Final score: Determine match result
            - Match date/time: Extract timing information

            STEP 3 - STORYLINE RULES APPLICATION:
            Applying the rules:
            - Focus on match context, teams, venue, league, and final score
            - Use exact team names, venue, and league information
            - Describe the match result clearly
            - NO historical data or assumptions

            STEP 4 - STORYLINE GENERATION:
            Based on the validated data, generate storylines.

            OUTPUT FORMAT: Return ONLY a JSON array of simple strings.
            Example: ["Team A defeated Team B 1-0 at Venue X", "The match was the opening/mid-season/closing fixture of the 2024 Premier League season"]
            """
<<<<<<< HEAD

            result = await Runner.run(self.agent, prompt)
            try:
                storylines = json.loads(result.final_output)
                if isinstance(storylines, list):
                    # Handle both string and dict formats
                    processed_storylines = []
                    for s in storylines:
                        if isinstance(s, str):
                            processed_storylines.append(s.strip())
                        elif isinstance(s, dict):
                            # Extract storyline from dict if present
                            if "storyline" in s:
                                processed_storylines.append(str(s["storyline"]).strip())
                            elif "details" in s:
                                processed_storylines.append(str(s["details"]).strip())
                            else:
                                processed_storylines.append(str(s).strip())
                    return processed_storylines
            except Exception:
                return [
                    line.strip()
                    for line in result.final_output.splitlines()
                    if line.strip()
                ]

=======
            
            result = await self.llm.ainvoke([HumanMessage(content=cot_prompt)])
            storylines = self._parse_storylines_from_output(result.content)
            return storylines
            
>>>>>>> 7e68bfed
        except Exception as e:
            logger.error(f"Error analyzing match info with CoT: {e}")
            return []

    async def _analyze_events_cot(self, events: list) -> list[str]:
        """Analyze key events using Chain of Thought reasoning."""
        try:
            cot_prompt = f"""
            CHAIN OF THOUGHT ANALYSIS - MATCH EVENTS:

            STEP 1 - DATA EXAMINATION:
            Let me examine the events data:
            {events}

            STEP 2 - EVENT CATEGORIZATION:
            I need to categorize and validate each event type:
            - Goals: Identify scorer, assist, time, team
            - Cards: Identify player, card type, time, team  
            - Substitutions: Identify players in/out, time, team
            - VAR events: Identify type and impact

            STEP 3 - VALIDATION RULES APPLICATION:
            Applying strict validation rules:
            - Each event must contain its own player and time data - DO NOT mix between events
            - Goal event player = only the player listed in that Goal event
            - Card event player = only the player listed in that Card event
            - Substitution event players = only the players listed in that Substitution event

            STEP 4 - STORYLINE GENERATION:
            Generate factual storylines based on validated events.

            OUTPUT FORMAT: Return ONLY a JSON array of simple strings.
<<<<<<< HEAD
            Example: ["Player A scored the winning goal in the nth minute", "Player B was substituted in at n minutes, replacing Player C", "VAR cancelled a potential goal of Team A for offside, involving Player D", "Half time was reached"]

            SUBSTITUTION IMPACT RULES:
            - When analyzing substitutions, evaluate their impact based on subsequent events.
            - If a substituted-in player scored a goal, made an assist, or received a card, describe the substitution as impactful.
            - Highlight linkages: e.g., "Substitute Player A scored the winner after coming on in the nth minute after replacing Player B"
            - If a substitution was followed by no key contribution or came in very late, it should be noted as such.
            - Do not describe substitutions as meaningful unless supported by data (e.g., goal, assist, card).
            """

            result = await Runner.run(self.agent, prompt)
            try:
                storylines = json.loads(result.final_output)
                if isinstance(storylines, list):
                    # Handle both string and dict formats
                    processed_storylines = []
                    for s in storylines:
                        if isinstance(s, str):
                            processed_storylines.append(s.strip())
                        elif isinstance(s, dict):
                            # Extract storyline from dict if present
                            if "storyline" in s:
                                processed_storylines.append(str(s["storyline"]).strip())
                            elif "details" in s:
                                processed_storylines.append(str(s["details"]).strip())
                            else:
                                processed_storylines.append(str(s).strip())
                    return processed_storylines
            except Exception:
                return [
                    line.strip()
                    for line in result.final_output.splitlines()
                    if line.strip()
                ]

=======
            Example: ["Player A scored the winning goal in the nth minute", "Player B was substituted in at n minutes, replacing Player C"]
            """
            
            result = await self.llm.ainvoke([HumanMessage(content=cot_prompt)])
            storylines = self._parse_storylines_from_output(result.content)
            return storylines
            
>>>>>>> 7e68bfed
        except Exception as e:
            logger.error(f"Error analyzing events with CoT: {e}")
            return []

    async def _analyze_player_performances_cot(self, players: list) -> list[str]:
        """Analyze individual player performances using Chain of Thought reasoning."""
        try:
            cot_prompt = f"""
            CHAIN OF THOUGHT ANALYSIS - PLAYER PERFORMANCES:

            STEP 1 - DATA EXAMINATION:
            Let me examine the player performance data:
            {players}

            STEP 2 - PERFORMANCE CRITERIA IDENTIFICATION:
            I need to identify meaningful performance indicators:
            - Playing time: 60+ minutes
            - Pass accuracy: ≥ 80% with ≥ 35+ total passes
            - Defensive actions: ≥ 2 tackles, interceptions, or clearances
            - Duels: ≥ 4 duels won
            - Direct contributions: ≥ 1 goal or assist

            STEP 3 - STORYLINE GENERATION:
            Generate performance storylines based on validated data.

            OUTPUT FORMAT: Return ONLY a JSON array of simple strings describing player actions.
            Example: ["Player A completed 85% of passes with 45 total passes", "Player B won 8 out of 12 duels"]
            """
<<<<<<< HEAD

            result = await Runner.run(self.agent, prompt)
            try:
                storylines = json.loads(result.final_output)
                if isinstance(storylines, list):
                    # Handle both string and dict formats
                    processed_storylines = []
                    for s in storylines:
                        if isinstance(s, str):
                            processed_storylines.append(s.strip())
                        elif isinstance(s, dict):
                            # Extract storyline from dict if present
                            if "storyline" in s:
                                processed_storylines.append(str(s["storyline"]).strip())
                            elif "details" in s:
                                processed_storylines.append(str(s["details"]).strip())
                            else:
                                processed_storylines.append(str(s).strip())
                    return processed_storylines
            except Exception:
                return [
                    line.strip()
                    for line in result.final_output.splitlines()
                    if line.strip()
                ]

=======
            
            result = await self.llm.ainvoke([HumanMessage(content=cot_prompt)])
            storylines = self._parse_storylines_from_output(result.content)
            return storylines
            
>>>>>>> 7e68bfed
        except Exception as e:
            logger.error(f"Error analyzing player performances with CoT: {e}")
            return []

    async def _analyze_team_statistics_cot(self, statistics: list) -> list[str]:
        """Analyze team statistics using Chain of Thought reasoning."""
        try:
            cot_prompt = f"""
            CHAIN OF THOUGHT ANALYSIS - TEAM STATISTICS:

            STEP 1 - DATA EXAMINATION:
            Let me examine the team statistics data:
            {statistics}

<<<<<<< HEAD
            EVENT-PLAYER CORRESPONDENCE RULES:
            - Each event must contain its own player and time data - DO NOT mix between events
            - Goal event player = only the player listed in that Goal event
            - Card event player = only the player listed in that Card event
            - Substitution event players = only the players listed in that Substitution event
=======
            STEP 2 - STATISTIC CATEGORIZATION:
            I need to categorize the available team statistics:
            - Possession: Ball possession percentages
            - Shooting: Shots, shots on target, shots inside/outside box
            - Set pieces: Corners, free kicks
            - Discipline: Fouls, cards
>>>>>>> 7e68bfed

            STEP 3 - STORYLINE GENERATION:
            Generate comparative team statistics storylines.

            OUTPUT FORMAT: Return ONLY a JSON array of simple strings.
<<<<<<< HEAD
            Example: ["J. Zirkzee scored the winning goal in the 87th minute", "A. Diallo was substituted in at 61 minutes, replacing A. Garnacho"]

            SUBSTITUTION IMPACT RULES:
            - When analyzing substitutions, evaluate their impact based on subsequent events.
            - If a substituted-in player scored a goal, made an replacement, or received a card, describe the substitution as impactful.
            - Highlight linkages: e.g., "Substitute J. Zirkzee scored the winner after coming on in the 61st minute after replacing M. Mount"
            - If a substitution was followed by no key contribution or came in very late, it should be noted as such.
            - Do not describe substitutions as meaningful unless supported by data (e.g., goal, assist, card).
            - DO NOT infer substitution time from goal/card event.
            - Example (valid): "Player A, who came on in the 46th minute, was booked in the 90th minute"
            """

            result = await Runner.run(self.agent, prompt)
            try:
                storylines = json.loads(result.final_output)
                if isinstance(storylines, list):
                    # Handle both string and dict formats
                    processed_storylines = []
                    for s in storylines:
                        if isinstance(s, str):
                            processed_storylines.append(s.strip())
                        elif isinstance(s, dict):
                            # Extract storyline from dict if present
                            if "storyline" in s:
                                processed_storylines.append(str(s["storyline"]).strip())
                            elif "details" in s:
                                processed_storylines.append(str(s["details"]).strip())
                            else:
                                processed_storylines.append(str(s).strip())
                    return processed_storylines
            except Exception:
                return [
                    line.strip()
                    for line in result.final_output.splitlines()
                    if line.strip()
                ]

=======
            Example: ["Manchester United dominated possession with 55% compared to Fulham's 45%", "Both teams received 3 yellow cards each"]
            """
            
            result = await self.llm.ainvoke([HumanMessage(content=cot_prompt)])
            storylines = self._parse_storylines_from_output(result.content)
            return storylines
            
>>>>>>> 7e68bfed
        except Exception as e:
            logger.error(f"Error analyzing team statistics with CoT: {e}")
            return []

    async def _analyze_lineups_cot(self, lineups: list) -> list[str]:
        """Analyze lineups and formations using Chain of Thought reasoning."""
        try:
            cot_prompt = f"""
            CHAIN OF THOUGHT ANALYSIS - LINEUPS AND FORMATIONS:

<<<<<<< HEAD
            OUTPUT FORMAT: Return ONLY a JSON array of simple strings.
            Example: ["Casemiro completed 53 passes with 43% accuracy in 90 minutes", "Player X made 4 tackles and won 7 out of 13 duels"]
            """

            result = await Runner.run(self.agent, prompt)
            try:
                storylines = json.loads(result.final_output)
                if isinstance(storylines, list):
                    # Handle both string and dict formats
                    processed_storylines = []
                    for s in storylines:
                        if isinstance(s, str):
                            processed_storylines.append(s.strip())
                        elif isinstance(s, dict):
                            # Extract storyline from dict if present
                            if "storyline" in s:
                                processed_storylines.append(str(s["storyline"]).strip())
                            elif "details" in s:
                                processed_storylines.append(str(s["details"]).strip())
                            else:
                                processed_storylines.append(str(s).strip())
                    return processed_storylines
            except Exception:
                return [
                    line.strip()
                    for line in result.final_output.splitlines()
                    if line.strip()
                ]

        except Exception as e:
            logger.error(f"Error analyzing player statistics: {e}")
            return []

    async def _analyze_team_statistics(self, statistics: list) -> list[str]:
        """Analyze team statistics."""
        try:
            statistics_str = str(statistics)
            prompt = f"""
            Analyze team statistics for storylines.
=======
            STEP 1 - DATA EXAMINATION:
            Let me examine the lineup data:
            {lineups}
>>>>>>> 7e68bfed

            STEP 2 - TACTICAL INFORMATION EXTRACTION:
            I need to extract tactical information:
            - Formations: Team formations (e.g., 4-2-3-1, 3-5-2)
            - Starting XI: Key players in starting lineup
            - Tactical setup: Defensive/attacking approach if evident

<<<<<<< HEAD
            TEAM-LEVEL STATS RULES:
            - Only use team-wide statistics from the "statistics" section
            - Compare statistics between teams
            - Focus on key metrics like possession, shots, corners, fouls

            - Include detailed shooting breakdown:
                - "Shots insidebox"
                - "Shots outsidebox"
                - "Blocked shots"
            - Always quote the exact number from the statistics data
            - Never assume or simplify; do not equate “shots on target” with “inside the box”
=======
            STEP 3 - STORYLINE GENERATION:
            Generate lineup and formation storylines.
>>>>>>> 7e68bfed

            OUTPUT FORMAT: Return ONLY a JSON array of simple strings.
            Example: ["Both teams employed a 4-2-3-1 formation", "Manchester United's starting XI featured key players like Bruno Fernandes"]
            """
<<<<<<< HEAD

            result = await Runner.run(self.agent, prompt)
            try:
                storylines = json.loads(result.final_output)
                if isinstance(storylines, list):
                    # Handle both string and dict formats
                    processed_storylines = []
                    for s in storylines:
                        if isinstance(s, str):
                            processed_storylines.append(s.strip())
                        elif isinstance(s, dict):
                            # Extract storyline from dict if present
                            if "storyline" in s:
                                processed_storylines.append(str(s["storyline"]).strip())
                            elif "details" in s:
                                processed_storylines.append(str(s["details"]).strip())
                            else:
                                processed_storylines.append(str(s).strip())
                    return processed_storylines
            except Exception:
                return [
                    line.strip()
                    for line in result.final_output.splitlines()
                    if line.strip()
                ]

=======
            
            result = await self.llm.ainvoke([HumanMessage(content=cot_prompt)])
            storylines = self._parse_storylines_from_output(result.content)
            return storylines
            
>>>>>>> 7e68bfed
        except Exception as e:
            logger.error(f"Error analyzing lineups with CoT: {e}")
            return []




<<<<<<< HEAD
            OUTPUT FORMAT: Return ONLY a JSON array of simple strings.
            Example: ["Both teams employed a 4-2-3-1 formation", "Manchester United's starting XI featured key players like Bruno Fernandes"]
            """

            result = await Runner.run(self.agent, prompt)
            try:
                storylines = json.loads(result.final_output)
                if isinstance(storylines, list):
                    # Handle both string and dict formats
                    processed_storylines = []
                    for s in storylines:
                        if isinstance(s, str):
                            processed_storylines.append(s.strip())
                        elif isinstance(s, dict):
                            # Extract storyline from dict if present
                            if "storyline" in s:
                                processed_storylines.append(str(s["storyline"]).strip())
                            elif "details" in s:
                                processed_storylines.append(str(s["details"]).strip())
                            else:
                                processed_storylines.append(str(s).strip())
                    return processed_storylines
            except Exception:
                return [
                    line.strip()
                    for line in result.final_output.splitlines()
                    if line.strip()
                ]

        except Exception as e:
            logger.error(f"Error analyzing lineups: {e}")
            return []

    async def get_history_from_team_data(self, team_data: dict) -> list[str]:
        """Get historical context from team data ONLY (background information).

=======
    # All old methods using Runner have been removed and replaced with 
    # LangChain-based methods with Chain of Thought reasoning above
        
    async def get_history_from_team_data(self, team_data: dict) -> list[str]:
        """Get historical context from team data using Chain of Thought reasoning.
        
>>>>>>> 7e68bfed
        Args:
            team_data: Team information including enhanced data (background/historical only)

        Returns:
            list[str]: Historical context and background information
        """
<<<<<<< HEAD
        logger.info(
            "Analyzing historical context from team data (background information only)"
        )

=======
        logger.info("Analyzing historical context from team data using Chain of Thought reasoning")
        
>>>>>>> 7e68bfed
        try:
            cot_prompt = f"""
            CHAIN OF THOUGHT ANALYSIS - TEAM HISTORICAL CONTEXT:

            STEP 1 - DATA EXAMINATION:
            Let me examine the team data for background information:
            {team_data}

            STEP 2 - CONTEXT IDENTIFICATION:
            I need to identify historical/background information:
            - Team history and achievements
            - Recent form or season performance
            - Head-to-head records
            - Notable players or transfers
            - League position or standings

            STEP 3 - VALIDATION RULES:
            Applying validation rules:
            - Use only background/historical information
            - Do NOT mention current match events
            - Only include facts explicitly in the data
            - No assumptions or inferences

            STEP 4 - STORYLINE GENERATION:
            Generate 3-5 background statements based on validated data.

            OUTPUT: JSON array of background statements.
            """
<<<<<<< HEAD

            result = await Runner.run(self.agent, prompt)
            try:
                storylines = json.loads(result.final_output)
                if isinstance(storylines, list):
                    return [str(s).strip() for s in storylines if s]
            except Exception:
                return [
                    line.strip()
                    for line in result.final_output.splitlines()
                    if line.strip()
                ]

        except Exception as e:
            logger.error(f"Error analyzing historical context: {e}")
            return [
                "Historical context based on available team data",
                "Team performance analysis from provided data",
            ]

    async def get_performance_from_player_game_data(
        self, player_data: dict, game_data: dict
    ) -> list[str]:
        """Analyze individual player performance from game data by analyzing components separately.

=======
            
            # Use safe LLM call with timeout and retry
            try:
                content = await self._safe_llm_call(cot_prompt, "historical context analysis")
                storylines = self._parse_storylines_from_output(content)
                
                if not storylines:
                    return ["Historical context based on available team data", "Team performance analysis from provided data"]
                
                return storylines[:5]  # Limit to 5 background statements
                
            except Exception as e:
                logger.error(f"Safe LLM call failed for historical context: {e}")
                return ["Historical context analysis failed - using fallback insights", "Team performance analysis from provided data"]
            
        except Exception as e:
            logger.error(f"Error analyzing historical context with CoT: {e}")
            return ["Historical context based on available team data", "Team performance analysis from provided data"]

    async def get_performance_from_player_game_data(self, player_data: dict, game_data: dict) -> list[str]:
        """Analyze individual player performance using Chain of Thought reasoning.
        
>>>>>>> 7e68bfed
        Args:
            player_data: Player information including enhanced data
            game_data: Compact game data for context (current match events only)

        Returns:
            list[str]: Player performance analysis based ONLY on current match events
        """
<<<<<<< HEAD
        logger.info(
            "Analyzing individual player performance from compact game data by analyzing components separately"
        )

        try:
            all_storylines = []

            # Extract different components from compact data
            events = game_data.get("events", [])
            players = game_data.get("players", [])

            # 1. Analyze player events (goals, assists, cards, substitutions)
            if events:
                logger.info("Analyzing player events...")
                event_storylines = await self._analyze_player_events(events)
                all_storylines.extend(event_storylines)

            # 2. Analyze player statistics (focus on high-rated players)
            if players:
                logger.info("Analyzing player statistics...")
                stats_storylines = await self._analyze_player_statistics(players)
                all_storylines.extend(stats_storylines)

            logger.info(
                f"Generated {len(all_storylines)} player performance storylines from separate component analysis"
            )
            return all_storylines

        except Exception as e:
            logger.error(f"Error analyzing player performance: {e}")
            return [
                "Player performance analysis based on available data",
                "Individual contributions from the match data",
            ]
=======
        logger.info("Analyzing individual player performance using Chain of Thought reasoning")
        
        try:
            cot_prompt = f"""
            CHAIN OF THOUGHT ANALYSIS - INDIVIDUAL PLAYER PERFORMANCE:

            STEP 1 - DATA EXAMINATION:
            Let me examine the player and game data:
            Player Data: {player_data}
            Game Data Events: {game_data.get("events", [])}
            Game Data Players: {game_data.get("players", [])}

            STEP 2 - PERFORMANCE COMPONENT IDENTIFICATION:
            I need to identify performance components:
            - Player events: Goals, assists, cards, substitutions
            - Player statistics: Passes, tackles, duels, ratings
            - Match involvement: Minutes played, key actions

            STEP 3 - VALIDATION RULES APPLICATION:
            Applying validation rules:
            - Only use current match events and statistics
            - Each event must contain its own player and time data
            - Do not mix events or assume connections
            - Verify exact numbers and statistics

            STEP 4 - CONTRIBUTION ASSESSMENT:
            Assess meaningful contributions:
            - Goals and assists
            - High pass accuracy with significant volume
            - Defensive actions (tackles, interceptions)
            - Duel success rate
            - Overall match impact

            STEP 5 - STORYLINE GENERATION:
            Generate player performance storylines based on current match data only.

            OUTPUT: JSON array of player performance statements.
            """
            
            result = await self.llm.ainvoke([HumanMessage(content=cot_prompt)])
            storylines = self._parse_storylines_from_output(result.content)
            
            if not storylines:
                return ["Player performance analysis based on available data", "Individual contributions from the match data"]
            
            return storylines
            
        except Exception as e:
            logger.error(f"Error analyzing player performance with CoT: {e}")
            return ["Player performance analysis based on available data", "Individual contributions from the match data"]
>>>>>>> 7e68bfed
<|MERGE_RESOLUTION|>--- conflicted
+++ resolved
@@ -6,20 +6,11 @@
 to enrich the content generation process.
 """
 
-<<<<<<< HEAD
-=======
 import logging
 from typing import Any, List, Dict, Optional
 from dotenv import load_dotenv
->>>>>>> 7e68bfed
 import json
-import logging
-from typing import Any
-
-<<<<<<< HEAD
-from agents import Agent, Runner
-from dotenv import load_dotenv
-=======
+
 # LangChain imports
 from langchain.agents import AgentExecutor, create_openai_tools_agent
 from langchain.tools import BaseTool
@@ -28,7 +19,6 @@
 from langchain_openai import ChatOpenAI
 from langchain_core.output_parsers import JsonOutputParser
 from langchain_core.pydantic_v1 import BaseModel, Field
->>>>>>> 7e68bfed
 
 load_dotenv()
 logger = logging.getLogger(__name__)
@@ -119,15 +109,6 @@
 class ResearchAgent:
     """LangChain-based Research Agent with Chain of Thought reasoning."""
 
-<<<<<<< HEAD
-    def __init__(self, config: dict[str, Any] | None = None):
-        """Initialize the Research Agent with configuration."""
-        self.config = config or {}
-
-        # Initialize the research agent without web search capability
-        self.agent = Agent(
-            instructions="""You are a sports research agent. Provide clear, factual analysis based ONLY on provided data.
-=======
     def __init__(self, config: Dict[str, Any] = None):
         """Initialize the LangChain Research Agent with configuration."""
         self.config = config or {}
@@ -151,7 +132,6 @@
         # Create the main system prompt with Chain of Thought reasoning
         self.system_prompt = """You are a sports research agent with Chain of Thought reasoning capabilities. 
         Provide clear, factual analysis based ONLY on provided data.
->>>>>>> 7e68bfed
 
             CORE PRINCIPLES:
             - ONLY use information explicitly provided in the data
@@ -205,40 +185,24 @@
             max_iterations=3,
             early_stopping_method="generate"
         )
-<<<<<<< HEAD
-=======
         
         # Initialize JSON output parser
         self.json_parser = JsonOutputParser(pydantic_object=AnalysisResult)
         
         logger.info("LangChain Research Agent initialized successfully")
->>>>>>> 7e68bfed
-
-        logger.info("Research Agent initialized successfully")
+
 
     async def get_storyline_from_game_data(self, game_data: dict) -> list[str]:
-<<<<<<< HEAD
-        """Get comprehensive storylines from game data by analyzing different components separately.
-
-=======
         """Get comprehensive storylines from game data using Chain of Thought reasoning.
         
->>>>>>> 7e68bfed
         Args:
             game_data: Compact game data from pipeline (contains match_info, events, players, statistics, lineups)
-
+            
         Returns:
             list[str]: Comprehensive list of storylines including analysis
         """
-<<<<<<< HEAD
-        logger.info(
-            "Generating comprehensive storylines from compact game data by analyzing components separately"
-        )
-
-=======
         logger.info("Generating comprehensive storylines from compact game data using Chain of Thought reasoning")
         
->>>>>>> 7e68bfed
         try:
             # Extract different components from compact data
             match_info = game_data.get("match_info", {})
@@ -246,54 +210,6 @@
             players = game_data.get("players", [])
             statistics = game_data.get("statistics", [])
             lineups = game_data.get("lineups", [])
-<<<<<<< HEAD
-
-            all_storylines = []
-
-            # 1. Analyze match information (basic game context)
-            if match_info:
-                logger.info("Analyzing match information...")
-                match_storylines = await self._analyze_match_info(match_info)
-                all_storylines.extend(match_storylines)
-
-            # 2. Analyze key events (goals, cards, substitutions)
-            if events:
-                logger.info("Analyzing key events...")
-                event_storylines = await self._analyze_events(events)
-                all_storylines.extend(event_storylines)
-
-            # 3. Analyze player performances (focus on high-rated players)
-            if players:
-                logger.info("Analyzing player performances...")
-                player_storylines = await self._analyze_player_performances(players)
-                all_storylines.extend(player_storylines)
-
-            # 4. Analyze team statistics
-            if statistics:
-                logger.info("Analyzing team statistics...")
-                stats_storylines = await self._analyze_team_statistics(statistics)
-                all_storylines.extend(stats_storylines)
-
-            # 5. Analyze lineups and formations
-            if lineups:
-                logger.info("Analyzing lineups and formations...")
-                lineup_storylines = await self._analyze_lineups(lineups)
-                all_storylines.extend(lineup_storylines)
-
-            logger.info(
-                f"Generated {len(all_storylines)} storylines from separate component analysis"
-            )
-            return all_storylines
-
-        except Exception as e:
-            logger.error(
-                f"Error generating comprehensive storylines from game data: {e}"
-            )
-            return [
-                "Comprehensive match analysis based on available game data",
-                "Key moments and turning points from the match",
-            ]
-=======
             
             # Use Chain of Thought reasoning for comprehensive analysis
             cot_prompt = f"""
@@ -352,7 +268,6 @@
         except Exception as e:
             logger.error(f"Error generating comprehensive storylines: {e}")
             return ["Comprehensive match analysis based on available game data", "Key moments and turning points from the match"]
->>>>>>> 7e68bfed
 
     async def _analyze_components_separately(self, match_info, events, players, statistics, lineups) -> List[str]:
         """Analyze components separately using Chain of Thought reasoning."""
@@ -496,40 +411,11 @@
             OUTPUT FORMAT: Return ONLY a JSON array of simple strings.
             Example: ["Team A defeated Team B 1-0 at Venue X", "The match was the opening/mid-season/closing fixture of the 2024 Premier League season"]
             """
-<<<<<<< HEAD
-
-            result = await Runner.run(self.agent, prompt)
-            try:
-                storylines = json.loads(result.final_output)
-                if isinstance(storylines, list):
-                    # Handle both string and dict formats
-                    processed_storylines = []
-                    for s in storylines:
-                        if isinstance(s, str):
-                            processed_storylines.append(s.strip())
-                        elif isinstance(s, dict):
-                            # Extract storyline from dict if present
-                            if "storyline" in s:
-                                processed_storylines.append(str(s["storyline"]).strip())
-                            elif "details" in s:
-                                processed_storylines.append(str(s["details"]).strip())
-                            else:
-                                processed_storylines.append(str(s).strip())
-                    return processed_storylines
-            except Exception:
-                return [
-                    line.strip()
-                    for line in result.final_output.splitlines()
-                    if line.strip()
-                ]
-
-=======
             
             result = await self.llm.ainvoke([HumanMessage(content=cot_prompt)])
             storylines = self._parse_storylines_from_output(result.content)
             return storylines
             
->>>>>>> 7e68bfed
         except Exception as e:
             logger.error(f"Error analyzing match info with CoT: {e}")
             return []
@@ -555,50 +441,13 @@
             Applying strict validation rules:
             - Each event must contain its own player and time data - DO NOT mix between events
             - Goal event player = only the player listed in that Goal event
-            - Card event player = only the player listed in that Card event
+            - Card event player = only the player listed in that Card event  
             - Substitution event players = only the players listed in that Substitution event
 
             STEP 4 - STORYLINE GENERATION:
             Generate factual storylines based on validated events.
 
             OUTPUT FORMAT: Return ONLY a JSON array of simple strings.
-<<<<<<< HEAD
-            Example: ["Player A scored the winning goal in the nth minute", "Player B was substituted in at n minutes, replacing Player C", "VAR cancelled a potential goal of Team A for offside, involving Player D", "Half time was reached"]
-
-            SUBSTITUTION IMPACT RULES:
-            - When analyzing substitutions, evaluate their impact based on subsequent events.
-            - If a substituted-in player scored a goal, made an assist, or received a card, describe the substitution as impactful.
-            - Highlight linkages: e.g., "Substitute Player A scored the winner after coming on in the nth minute after replacing Player B"
-            - If a substitution was followed by no key contribution or came in very late, it should be noted as such.
-            - Do not describe substitutions as meaningful unless supported by data (e.g., goal, assist, card).
-            """
-
-            result = await Runner.run(self.agent, prompt)
-            try:
-                storylines = json.loads(result.final_output)
-                if isinstance(storylines, list):
-                    # Handle both string and dict formats
-                    processed_storylines = []
-                    for s in storylines:
-                        if isinstance(s, str):
-                            processed_storylines.append(s.strip())
-                        elif isinstance(s, dict):
-                            # Extract storyline from dict if present
-                            if "storyline" in s:
-                                processed_storylines.append(str(s["storyline"]).strip())
-                            elif "details" in s:
-                                processed_storylines.append(str(s["details"]).strip())
-                            else:
-                                processed_storylines.append(str(s).strip())
-                    return processed_storylines
-            except Exception:
-                return [
-                    line.strip()
-                    for line in result.final_output.splitlines()
-                    if line.strip()
-                ]
-
-=======
             Example: ["Player A scored the winning goal in the nth minute", "Player B was substituted in at n minutes, replacing Player C"]
             """
             
@@ -606,7 +455,6 @@
             storylines = self._parse_storylines_from_output(result.content)
             return storylines
             
->>>>>>> 7e68bfed
         except Exception as e:
             logger.error(f"Error analyzing events with CoT: {e}")
             return []
@@ -635,40 +483,11 @@
             OUTPUT FORMAT: Return ONLY a JSON array of simple strings describing player actions.
             Example: ["Player A completed 85% of passes with 45 total passes", "Player B won 8 out of 12 duels"]
             """
-<<<<<<< HEAD
-
-            result = await Runner.run(self.agent, prompt)
-            try:
-                storylines = json.loads(result.final_output)
-                if isinstance(storylines, list):
-                    # Handle both string and dict formats
-                    processed_storylines = []
-                    for s in storylines:
-                        if isinstance(s, str):
-                            processed_storylines.append(s.strip())
-                        elif isinstance(s, dict):
-                            # Extract storyline from dict if present
-                            if "storyline" in s:
-                                processed_storylines.append(str(s["storyline"]).strip())
-                            elif "details" in s:
-                                processed_storylines.append(str(s["details"]).strip())
-                            else:
-                                processed_storylines.append(str(s).strip())
-                    return processed_storylines
-            except Exception:
-                return [
-                    line.strip()
-                    for line in result.final_output.splitlines()
-                    if line.strip()
-                ]
-
-=======
             
             result = await self.llm.ainvoke([HumanMessage(content=cot_prompt)])
             storylines = self._parse_storylines_from_output(result.content)
             return storylines
             
->>>>>>> 7e68bfed
         except Exception as e:
             logger.error(f"Error analyzing player performances with CoT: {e}")
             return []
@@ -683,64 +502,17 @@
             Let me examine the team statistics data:
             {statistics}
 
-<<<<<<< HEAD
-            EVENT-PLAYER CORRESPONDENCE RULES:
-            - Each event must contain its own player and time data - DO NOT mix between events
-            - Goal event player = only the player listed in that Goal event
-            - Card event player = only the player listed in that Card event
-            - Substitution event players = only the players listed in that Substitution event
-=======
             STEP 2 - STATISTIC CATEGORIZATION:
             I need to categorize the available team statistics:
             - Possession: Ball possession percentages
             - Shooting: Shots, shots on target, shots inside/outside box
             - Set pieces: Corners, free kicks
             - Discipline: Fouls, cards
->>>>>>> 7e68bfed
 
             STEP 3 - STORYLINE GENERATION:
             Generate comparative team statistics storylines.
 
             OUTPUT FORMAT: Return ONLY a JSON array of simple strings.
-<<<<<<< HEAD
-            Example: ["J. Zirkzee scored the winning goal in the 87th minute", "A. Diallo was substituted in at 61 minutes, replacing A. Garnacho"]
-
-            SUBSTITUTION IMPACT RULES:
-            - When analyzing substitutions, evaluate their impact based on subsequent events.
-            - If a substituted-in player scored a goal, made an replacement, or received a card, describe the substitution as impactful.
-            - Highlight linkages: e.g., "Substitute J. Zirkzee scored the winner after coming on in the 61st minute after replacing M. Mount"
-            - If a substitution was followed by no key contribution or came in very late, it should be noted as such.
-            - Do not describe substitutions as meaningful unless supported by data (e.g., goal, assist, card).
-            - DO NOT infer substitution time from goal/card event.
-            - Example (valid): "Player A, who came on in the 46th minute, was booked in the 90th minute"
-            """
-
-            result = await Runner.run(self.agent, prompt)
-            try:
-                storylines = json.loads(result.final_output)
-                if isinstance(storylines, list):
-                    # Handle both string and dict formats
-                    processed_storylines = []
-                    for s in storylines:
-                        if isinstance(s, str):
-                            processed_storylines.append(s.strip())
-                        elif isinstance(s, dict):
-                            # Extract storyline from dict if present
-                            if "storyline" in s:
-                                processed_storylines.append(str(s["storyline"]).strip())
-                            elif "details" in s:
-                                processed_storylines.append(str(s["details"]).strip())
-                            else:
-                                processed_storylines.append(str(s).strip())
-                    return processed_storylines
-            except Exception:
-                return [
-                    line.strip()
-                    for line in result.final_output.splitlines()
-                    if line.strip()
-                ]
-
-=======
             Example: ["Manchester United dominated possession with 55% compared to Fulham's 45%", "Both teams received 3 yellow cards each"]
             """
             
@@ -748,7 +520,6 @@
             storylines = self._parse_storylines_from_output(result.content)
             return storylines
             
->>>>>>> 7e68bfed
         except Exception as e:
             logger.error(f"Error analyzing team statistics with CoT: {e}")
             return []
@@ -759,51 +530,9 @@
             cot_prompt = f"""
             CHAIN OF THOUGHT ANALYSIS - LINEUPS AND FORMATIONS:
 
-<<<<<<< HEAD
-            OUTPUT FORMAT: Return ONLY a JSON array of simple strings.
-            Example: ["Casemiro completed 53 passes with 43% accuracy in 90 minutes", "Player X made 4 tackles and won 7 out of 13 duels"]
-            """
-
-            result = await Runner.run(self.agent, prompt)
-            try:
-                storylines = json.loads(result.final_output)
-                if isinstance(storylines, list):
-                    # Handle both string and dict formats
-                    processed_storylines = []
-                    for s in storylines:
-                        if isinstance(s, str):
-                            processed_storylines.append(s.strip())
-                        elif isinstance(s, dict):
-                            # Extract storyline from dict if present
-                            if "storyline" in s:
-                                processed_storylines.append(str(s["storyline"]).strip())
-                            elif "details" in s:
-                                processed_storylines.append(str(s["details"]).strip())
-                            else:
-                                processed_storylines.append(str(s).strip())
-                    return processed_storylines
-            except Exception:
-                return [
-                    line.strip()
-                    for line in result.final_output.splitlines()
-                    if line.strip()
-                ]
-
-        except Exception as e:
-            logger.error(f"Error analyzing player statistics: {e}")
-            return []
-
-    async def _analyze_team_statistics(self, statistics: list) -> list[str]:
-        """Analyze team statistics."""
-        try:
-            statistics_str = str(statistics)
-            prompt = f"""
-            Analyze team statistics for storylines.
-=======
             STEP 1 - DATA EXAMINATION:
             Let me examine the lineup data:
             {lineups}
->>>>>>> 7e68bfed
 
             STEP 2 - TACTICAL INFORMATION EXTRACTION:
             I need to extract tactical information:
@@ -811,60 +540,17 @@
             - Starting XI: Key players in starting lineup
             - Tactical setup: Defensive/attacking approach if evident
 
-<<<<<<< HEAD
-            TEAM-LEVEL STATS RULES:
-            - Only use team-wide statistics from the "statistics" section
-            - Compare statistics between teams
-            - Focus on key metrics like possession, shots, corners, fouls
-
-            - Include detailed shooting breakdown:
-                - "Shots insidebox"
-                - "Shots outsidebox"
-                - "Blocked shots"
-            - Always quote the exact number from the statistics data
-            - Never assume or simplify; do not equate “shots on target” with “inside the box”
-=======
             STEP 3 - STORYLINE GENERATION:
             Generate lineup and formation storylines.
->>>>>>> 7e68bfed
 
             OUTPUT FORMAT: Return ONLY a JSON array of simple strings.
             Example: ["Both teams employed a 4-2-3-1 formation", "Manchester United's starting XI featured key players like Bruno Fernandes"]
             """
-<<<<<<< HEAD
-
-            result = await Runner.run(self.agent, prompt)
-            try:
-                storylines = json.loads(result.final_output)
-                if isinstance(storylines, list):
-                    # Handle both string and dict formats
-                    processed_storylines = []
-                    for s in storylines:
-                        if isinstance(s, str):
-                            processed_storylines.append(s.strip())
-                        elif isinstance(s, dict):
-                            # Extract storyline from dict if present
-                            if "storyline" in s:
-                                processed_storylines.append(str(s["storyline"]).strip())
-                            elif "details" in s:
-                                processed_storylines.append(str(s["details"]).strip())
-                            else:
-                                processed_storylines.append(str(s).strip())
-                    return processed_storylines
-            except Exception:
-                return [
-                    line.strip()
-                    for line in result.final_output.splitlines()
-                    if line.strip()
-                ]
-
-=======
             
             result = await self.llm.ainvoke([HumanMessage(content=cot_prompt)])
             storylines = self._parse_storylines_from_output(result.content)
             return storylines
             
->>>>>>> 7e68bfed
         except Exception as e:
             logger.error(f"Error analyzing lineups with CoT: {e}")
             return []
@@ -872,66 +558,20 @@
 
 
 
-<<<<<<< HEAD
-            OUTPUT FORMAT: Return ONLY a JSON array of simple strings.
-            Example: ["Both teams employed a 4-2-3-1 formation", "Manchester United's starting XI featured key players like Bruno Fernandes"]
-            """
-
-            result = await Runner.run(self.agent, prompt)
-            try:
-                storylines = json.loads(result.final_output)
-                if isinstance(storylines, list):
-                    # Handle both string and dict formats
-                    processed_storylines = []
-                    for s in storylines:
-                        if isinstance(s, str):
-                            processed_storylines.append(s.strip())
-                        elif isinstance(s, dict):
-                            # Extract storyline from dict if present
-                            if "storyline" in s:
-                                processed_storylines.append(str(s["storyline"]).strip())
-                            elif "details" in s:
-                                processed_storylines.append(str(s["details"]).strip())
-                            else:
-                                processed_storylines.append(str(s).strip())
-                    return processed_storylines
-            except Exception:
-                return [
-                    line.strip()
-                    for line in result.final_output.splitlines()
-                    if line.strip()
-                ]
-
-        except Exception as e:
-            logger.error(f"Error analyzing lineups: {e}")
-            return []
-
-    async def get_history_from_team_data(self, team_data: dict) -> list[str]:
-        """Get historical context from team data ONLY (background information).
-
-=======
     # All old methods using Runner have been removed and replaced with 
     # LangChain-based methods with Chain of Thought reasoning above
         
     async def get_history_from_team_data(self, team_data: dict) -> list[str]:
         """Get historical context from team data using Chain of Thought reasoning.
         
->>>>>>> 7e68bfed
         Args:
             team_data: Team information including enhanced data (background/historical only)
-
+            
         Returns:
             list[str]: Historical context and background information
         """
-<<<<<<< HEAD
-        logger.info(
-            "Analyzing historical context from team data (background information only)"
-        )
-
-=======
         logger.info("Analyzing historical context from team data using Chain of Thought reasoning")
         
->>>>>>> 7e68bfed
         try:
             cot_prompt = f"""
             CHAIN OF THOUGHT ANALYSIS - TEAM HISTORICAL CONTEXT:
@@ -960,33 +600,6 @@
 
             OUTPUT: JSON array of background statements.
             """
-<<<<<<< HEAD
-
-            result = await Runner.run(self.agent, prompt)
-            try:
-                storylines = json.loads(result.final_output)
-                if isinstance(storylines, list):
-                    return [str(s).strip() for s in storylines if s]
-            except Exception:
-                return [
-                    line.strip()
-                    for line in result.final_output.splitlines()
-                    if line.strip()
-                ]
-
-        except Exception as e:
-            logger.error(f"Error analyzing historical context: {e}")
-            return [
-                "Historical context based on available team data",
-                "Team performance analysis from provided data",
-            ]
-
-    async def get_performance_from_player_game_data(
-        self, player_data: dict, game_data: dict
-    ) -> list[str]:
-        """Analyze individual player performance from game data by analyzing components separately.
-
-=======
             
             # Use safe LLM call with timeout and retry
             try:
@@ -1009,50 +622,13 @@
     async def get_performance_from_player_game_data(self, player_data: dict, game_data: dict) -> list[str]:
         """Analyze individual player performance using Chain of Thought reasoning.
         
->>>>>>> 7e68bfed
         Args:
             player_data: Player information including enhanced data
             game_data: Compact game data for context (current match events only)
-
+            
         Returns:
             list[str]: Player performance analysis based ONLY on current match events
         """
-<<<<<<< HEAD
-        logger.info(
-            "Analyzing individual player performance from compact game data by analyzing components separately"
-        )
-
-        try:
-            all_storylines = []
-
-            # Extract different components from compact data
-            events = game_data.get("events", [])
-            players = game_data.get("players", [])
-
-            # 1. Analyze player events (goals, assists, cards, substitutions)
-            if events:
-                logger.info("Analyzing player events...")
-                event_storylines = await self._analyze_player_events(events)
-                all_storylines.extend(event_storylines)
-
-            # 2. Analyze player statistics (focus on high-rated players)
-            if players:
-                logger.info("Analyzing player statistics...")
-                stats_storylines = await self._analyze_player_statistics(players)
-                all_storylines.extend(stats_storylines)
-
-            logger.info(
-                f"Generated {len(all_storylines)} player performance storylines from separate component analysis"
-            )
-            return all_storylines
-
-        except Exception as e:
-            logger.error(f"Error analyzing player performance: {e}")
-            return [
-                "Player performance analysis based on available data",
-                "Individual contributions from the match data",
-            ]
-=======
         logger.info("Analyzing individual player performance using Chain of Thought reasoning")
         
         try:
@@ -1102,5 +678,4 @@
             
         except Exception as e:
             logger.error(f"Error analyzing player performance with CoT: {e}")
-            return ["Player performance analysis based on available data", "Individual contributions from the match data"]
->>>>>>> 7e68bfed
+            return ["Player performance analysis based on available data", "Individual contributions from the match data"]