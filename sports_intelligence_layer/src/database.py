"""Soccer Database Interface (async optimized version).

- Uses both synchronous and asynchronous Supabase clients for optimal performance
- Implements concurrent database operations for multiple queries
- Adds minimal player stat aggregation from player_match_stats
- Provides simple season range helper and parsed-query runner
- Safe ISO datetime parsing (handles trailing 'Z')
- Performance improvements through async patterns and caching
- Updated for new Supabase schema: supports new 'player_firstname'/'player_lastname' fields
- Updated team search to use 'team_name' field, team_code as short_name
- Uses both players table (for basic stats: goals, assists, rating, appearances) and player_match_stats table for detailed statistical queries
- Backward compatible with existing schema while supporting new field names
"""

import logging
import asyncio
import time
import hashlib
import json
from typing import Dict, List, Optional, Any, Tuple, Union
from datetime import datetime, timedelta
from functools import lru_cache
from concurrent.futures import ThreadPoolExecutor
from supabase import create_client, Client
from .query_cache import query_cache

from config.soccer_entities import (
    Player, Team, Competition, Match, PlayerStatistics, TeamStatistics,
    Position, CompetitionType, MatchStatus
)

logger = logging.getLogger(__name__)


class DatabaseError(Exception):
    """Base exception for database operations."""
    pass


def _safe_parse_iso(dt: Optional[str]) -> Optional[datetime]:
    if not dt:
        return None
    try:
        # supabase often returns "...Z"
        return datetime.fromisoformat(dt.replace("Z", "+00:00"))
    except Exception:
        try:
            return datetime.fromisoformat(dt)
        except Exception:
            return None


class SoccerDatabase:
    """High-level interface for soccer database operations (async optimized)."""

    def __init__(self, supabase_url: str, supabase_key: str, max_workers: int = 10):
        """Initialize database connection and cache with async support."""
        self.supabase: Client = create_client(supabase_url, supabase_key)
<<<<<<< HEAD
        self.executor = ThreadPoolExecutor(max_workers=max_workers)
        self._performance_stats = {
            "total_queries": 0,
            "total_time": 0.0,
            "concurrent_queries": 0,
            "cache_hits": 0,
            "cache_misses": 0
        }
        # Cache configuration
        self.cache_ttl_hours = 24  # Cache TTL in hours
        self.max_cache_size = 1000  # Maximum number of cache entries (LRU eviction when exceeded)
        logger.info(f"Initialized SoccerDatabase with {max_workers} worker threads for async operations")

    # ---------- Query Cache Methods ----------
    
    def _generate_cache_key(self, parsed_query: Any) -> str:
        """Generate a SHA256 hash for cache lookup based on query components."""
        try:
            # Create a dictionary with all relevant query components
            query_dict = {
                "entities": [(e.name, e.entity_type.value, e.confidence) for e in parsed_query.entities],
                "time_context": parsed_query.time_context.value,
                "comparison_type": parsed_query.comparison_type.value if parsed_query.comparison_type else None,
                "filters": parsed_query.filters,
                "statistic_requested": parsed_query.statistic_requested,
                "statistics_requested": parsed_query.statistics_requested,
                "query_intent": parsed_query.query_intent
            }
            
            # Convert to JSON string and create SHA256 hash (matching table schema)
            query_json = json.dumps(query_dict, sort_keys=True)
            cache_hash = hashlib.sha256(query_json.encode()).hexdigest()
            
            logger.debug(f"Generated cache hash: {cache_hash} for query: {parsed_query.original_query}")
            return cache_hash
            
        except Exception as e:
            logger.warning(f"Failed to generate cache hash: {e}")
            # Fallback to simple hash of original query
            return hashlib.sha256(parsed_query.original_query.encode()).hexdigest()
    
    def _get_cached_result(self, cache_hash: str) -> Optional[Dict[str, Any]]:
        """Retrieve cached result from cache table using the new schema."""
        try:
            # Query cache table using query_hash field
            response = self.supabase.table('query_cache').select('*').eq('query_hash', cache_hash).execute()
            
            if response.data:
                cache_entry = response.data[0]
                
                # Check if cache entry is still valid (expires_at field)
                expires_at = datetime.fromisoformat(cache_entry['expires_at'].replace('Z', '+00:00'))
                
                if datetime.now(expires_at.tzinfo) < expires_at:
                    self._performance_stats["cache_hits"] += 1
                    logger.info(f"Cache hit for hash: {cache_hash}")
                    
                    # Update last_accessed_at and increment hit_count for LRU tracking
                    try:
                        current_hit_count = cache_entry.get('hit_count', 0)
                        self.supabase.table('query_cache').update({
                            'last_accessed_at': datetime.utcnow().isoformat(),
                            'hit_count': current_hit_count + 1
                        }).eq('query_hash', cache_hash).execute()
                    except Exception as e:
                        logger.warning(f"Failed to update cache access stats for hash {cache_hash}: {e}")
                    
                    # Parse and return the cached result (JSONB format)
                    try:
                        cached_data = cache_entry['result_data']  # Already parsed as dict from JSONB
                        # Ensure cached flag is set correctly
                        result_data = {
                            "status": "success",
                            "cached": True,
                            "cache_hash": cache_hash,
                            "confidence_score": float(cache_entry.get('confidence_score', 0.9)),
                            "hit_count": cache_entry.get('hit_count', 0) + 1,
                            **cached_data
                        }
                        # Override any cached=False that might be in cached_data
                        result_data["cached"] = True
                        return result_data
                    except Exception as e:
                        logger.error(f"Failed to process cached data: {e}")
                        # Delete invalid cache entry
                        self.supabase.table('query_cache').delete().eq('query_hash', cache_hash).execute()
                        return None
                else:
                    logger.info(f"Cache entry expired for hash: {cache_hash}")
                    # Delete expired cache entry
                    self.supabase.table('query_cache').delete().eq('query_hash', cache_hash).execute()
                    return None
            else:
                self._performance_stats["cache_misses"] += 1
                logger.debug(f"Cache miss for hash: {cache_hash}")
                return None
                
        except Exception as e:
            logger.error(f"Error retrieving cached result: {e}")
            self._performance_stats["cache_misses"] += 1
            return None
    
    def _store_cached_result(self, cache_hash: str, result: Dict[str, Any], original_query: str) -> None:
        """Store query result in cache table with new schema and LRU management."""
        try:
            # Check cache size and perform LRU eviction if necessary
            self._enforce_cache_size_limit()
            
            # Calculate expiration time based on TTL
            expires_at = (datetime.utcnow() + timedelta(hours=self.cache_ttl_hours)).isoformat()
            current_time = datetime.utcnow().isoformat()
            
            # Calculate confidence score based on result quality
            confidence_score = self._calculate_confidence_score(result)
            
            # Prepare cache entry with new schema
            cache_data = {
                "query_hash": cache_hash,
                "query_text": original_query,
                "result_data": result,  # JSONB format - Supabase handles conversion
                "confidence_score": confidence_score,
                "expires_at": expires_at,
                "hit_count": 0,  # Initialize hit count
                "created_at": current_time,
                "last_accessed_at": current_time
            }
            
            # Insert cache entry (upsert on conflict with query_hash)
            response = self.supabase.table('query_cache').upsert(cache_data, on_conflict="query_hash").execute()
            
            if response.data:
                logger.info(f"Cached result for hash: {cache_hash}")
            else:
                logger.warning(f"Failed to cache result for hash: {cache_hash}")
                
        except Exception as e:
            logger.error(f"Error storing cached result: {e}")
    
    def _calculate_confidence_score(self, result: Dict[str, Any]) -> float:
        """Calculate confidence score for cache entry based on result quality."""
        try:
            base_score = 0.8
            
            # Adjust based on result status
            if result.get("status") == "success":
                base_score += 0.1
            elif result.get("status") == "error":
                base_score = 0.3
            
            # Adjust based on data availability
            if result.get("value") is not None and result.get("value") > 0:
                base_score += 0.05
            
            # Adjust based on match count (more matches = higher confidence)
            matches = result.get("matches", 0)
            if matches > 10:
                base_score += 0.05
            elif matches == 0:
                base_score -= 0.1
            
            return min(0.99, max(0.01, base_score))
            
        except Exception:
            return 0.8  # Default confidence score
    
    def _enforce_cache_size_limit(self) -> int:
        """Enforce cache size limit using LRU eviction strategy with new schema."""
        try:
            # Get current cache size
            count_response = self.supabase.table('query_cache').select('id', count='exact').execute()
            current_size = count_response.count if hasattr(count_response, 'count') else len(count_response.data or [])
            
            if current_size >= self.max_cache_size:
                # Calculate how many entries to evict (remove 10% of max size to avoid frequent evictions)
                entries_to_evict = max(1, int(self.max_cache_size * 0.1))
                
                logger.info(f"Cache size ({current_size}) exceeds limit ({self.max_cache_size}). Evicting {entries_to_evict} LRU entries.")
                
                # Get least recently used entries (prioritize by last_accessed_at, then by hit_count)
                lru_response = self.supabase.table('query_cache').select('id, query_hash, last_accessed_at, hit_count').order('last_accessed_at', desc=False).order('hit_count', desc=False).limit(entries_to_evict).execute()
                
                if lru_response.data:
                    # Extract IDs to delete
                    ids_to_delete = [entry['id'] for entry in lru_response.data]
                    
                    # Delete LRU entries using ID
                    delete_response = self.supabase.table('query_cache').delete().in_('id', ids_to_delete).execute()
                    
                    deleted_count = len(delete_response.data) if delete_response.data else 0
                    logger.info(f"Evicted {deleted_count} LRU cache entries")
                    
                    return deleted_count
                else:
                    logger.warning("Could not retrieve LRU entries for eviction")
                    return 0
            
            return 0
            
        except Exception as e:
            logger.error(f"Error enforcing cache size limit: {e}")
            return 0
    
    def _cleanup_expired_cache(self) -> int:
        """Clean up expired cache entries using expires_at field."""
        try:
            # Delete entries where expires_at is in the past
            current_time = datetime.utcnow().isoformat()
            response = self.supabase.table('query_cache').delete().lt('expires_at', current_time).execute()
            
            deleted_count = len(response.data) if response.data else 0
            if deleted_count > 0:
                logger.info(f"Cleaned up {deleted_count} expired cache entries")
            
            return deleted_count
            
        except Exception as e:
            logger.error(f"Error cleaning up expired cache: {e}")
            return 0
=======
        self.query_cache: Optional[query_cache.QueryCache] = (
            query_cache.create_query_cache()
        )
        # In-memory LRU-like cache for players and teams
        self._player_cache: Dict[str, Player] = {}
        self._team_cache: Dict[str, Team] = {}
        self._cache_max_size = 1000
>>>>>>> 4237ccf8

    # ---------- Basic entity getters (cached) ----------

    async def get_player(self, player_id: str) -> Optional[Player]:
        """Get player by ID with layered caching: LRU -> Redis -> Database."""

        # Layer 1: Check in-memory cache first (fastest)
        if player_id in self._player_cache:
            logger.debug(f"🚀 LRU cache HIT for player {player_id}")
            return self._player_cache[player_id]

        logger.debug(f"⚠️  LRU cache MISS for player {player_id}")

        # Layer 2: Check Redis cache
        query = "get_player"
        params = {
            "player_id": player_id,
            "table": "players",
            "operation": "single_select",
        }

        try:
            cached_result = (
                await self.query_cache.get_cached_result(query, params)
                if self.query_cache
                else None
            )
            if cached_result:
                logger.debug(f"⚡ Redis cache HIT for player {player_id}")
                player = (
                    self._convert_to_player(cached_result) if cached_result else None
                )
                if player:
                    # Store in LRU cache for next time
                    self._store_in_player_cache(player_id, player)
                return player

            logger.debug(f"⚠️  Redis cache MISS for player {player_id}")
        except Exception as e:
            logger.warning(f"Redis cache lookup failed for player {player_id}: {e}")

        # Layer 3: Database lookup (slowest)
        try:
<<<<<<< HEAD
            resp = self.supabase.table('players').select('*').eq('id', player_id).single().execute()
=======
            logger.debug(f"🗄️  Database lookup for player {player_id}")
            resp = (
                self.supabase.table("players")
                .select("*")
                .eq("id", player_id)
                .single()
                .execute()
            )
>>>>>>> 4237ccf8
            data = resp.data

            if not data:
                # Cache the "not found" result too
                try:
                    if self.query_cache:
                        await self.query_cache.cache_result(query, params, {}, ttl=300)
                except Exception:
                    pass  # Don't fail if cache store fails
                return None

            player = self._convert_to_player(data)

            # Store in both caches
            self._store_in_player_cache(player_id, player)
            try:
                if self.query_cache:
                    await self.query_cache.cache_result(query, params, data, ttl=3600)
                logger.debug(f"✅ Cached player data in Redis for {player_id}")
            except Exception as e:
                logger.warning(f"Failed to cache player in Redis: {e}")

            return player

        except Exception as e:
            logger.exception("Error fetching player %s", player_id)
            raise DatabaseError(f"Failed to fetch player: {e}")
    
    async def get_player_async(self, player_id: str) -> Optional[Player]:
        """Get player by ID with caching (async)."""
        loop = asyncio.get_event_loop()
        return await loop.run_in_executor(self.executor, self.get_player, player_id)

    async def get_team(self, team_id: str) -> Optional[Team]:
        """Get team by ID with layered caching: LRU -> Redis -> Database."""

        # Layer 1: Check in-memory cache first (fastest)
        if team_id in self._team_cache:
            logger.debug(f"🚀 LRU cache HIT for team {team_id}")
            return self._team_cache[team_id]

        logger.debug(f"⚠️  LRU cache MISS for team {team_id}")

        # Layer 2: Check Redis cache
        query = "get_team"
        params = {"team_id": team_id, "table": "teams", "operation": "single_select"}

        try:
<<<<<<< HEAD
            resp = self.supabase.table('teams').select('*').eq('id', team_id).single().execute()
=======
            cached_result = (
                await self.query_cache.get_cached_result(query, params)
                if self.query_cache
                else None
            )
            if cached_result:
                logger.debug(f"⚡ Redis cache HIT for team {team_id}")
                team = self._convert_to_team(cached_result) if cached_result else None
                if team:
                    # Store in LRU cache for next time
                    self._store_in_team_cache(team_id, team)
                return team

            logger.debug(f"⚠️  Redis cache MISS for team {team_id}")
        except Exception as e:
            logger.warning(f"Redis cache lookup failed for team {team_id}: {e}")

        # Layer 3: Database lookup (slowest)
        try:
            logger.debug(f"🗄️  Database lookup for team {team_id}")
            resp = (
                self.supabase.table("teams")
                .select("*")
                .eq("id", team_id)
                .single()
                .execute()
            )
>>>>>>> 4237ccf8
            data = resp.data

            if not data:
                # Cache the "not found" result too
                try:
                    if self.query_cache:
                        await self.query_cache.cache_result(query, params, {}, ttl=300)
                except Exception:
                    pass  # Don't fail if cache store fails
                return None

            team = self._convert_to_team(data)

            # Store in both caches
            self._store_in_team_cache(team_id, team)
            try:
                if self.query_cache:
                    await self.query_cache.cache_result(query, params, data, ttl=3600)
                logger.debug(f"✅ Cached team data in Redis for {team_id}")
            except Exception as e:
                logger.warning(f"Failed to cache team in Redis: {e}")

            return team

        except Exception as e:
            logger.exception("Error fetching team %s", team_id)
            raise DatabaseError(f"Failed to fetch team: {e}")
    
    async def get_team_async(self, team_id: str) -> Optional[Team]:
        """Get team by ID with caching (async)."""
        loop = asyncio.get_event_loop()
        return await loop.run_in_executor(self.executor, self.get_team, team_id)

    @lru_cache(maxsize=100)
    def get_match(self, match_id: str) -> Optional[Match]:
        """Get match by ID with caching (sync). The 'competitions' table actually stores match data."""
        try:
            resp = self.supabase.table('competitions').select('*').eq('id', match_id).single().execute()
            data = resp.data
            if not data:
                return None
            return self._convert_to_match(data)
        except Exception as e:
            logger.exception("Error fetching match %s", match_id)
            raise DatabaseError(f"Failed to fetch match: {e}")
    
    @lru_cache(maxsize=100)
    def get_competition(self, competition_id: str) -> Optional[Competition]:
        """Get competition by ID with caching (sync). This is a legacy method that may need rework."""
        try:
            # Since competitions table stores match data, we'll create a Competition from match data
            resp = self.supabase.table('competitions').select('*').eq('id', competition_id).single().execute()
            data = resp.data
            if not data:
                return None
            return self._convert_match_to_competition(data)
        except Exception as e:
            logger.exception("Error fetching competition %s", competition_id)
            raise DatabaseError(f"Failed to fetch competition: {e}")

    # ---------- Fuzzy search ----------

    def search_players(self, query: str, limit: int = 10) -> List[Player]:
        """Search players by name (sync)."""
        try:
            # Search by player_firstname and player_lastname (current schema)
            resp = self.supabase.table('players').select('*').or_(
                f"player_firstname.ilike.%{query}%,player_lastname.ilike.%{query}%"
            ).limit(limit).execute()
            
            rows = resp.data or []
            return [self._convert_to_player(r) for r in rows]
        except Exception as e:
            logger.exception("Error searching players: %s", query)
            logger.warning(f"Returning empty list for player search: {query}")
            return []
    
    async def search_players_async(self, query: str, limit: int = 10) -> List[Player]:
        """Search players by name (async)."""
        loop = asyncio.get_event_loop()
        return await loop.run_in_executor(self.executor, self.search_players, query, limit)

    def search_teams(self, query: str, limit: int = 10) -> List[Team]:
        """Search teams by name (sync)."""
        try:
            resp = self.supabase.table('teams').select('*').ilike('team_name', f"%{query}%").limit(limit).execute()
            rows = resp.data or []
            return [self._convert_to_team(r) for r in rows]
        except Exception as e:
            logger.exception("Error searching teams: %s", query)
            logger.warning(f"Returning empty list for team search: {query}")
            return []
    
    async def search_teams_async(self, query: str, limit: int = 10) -> List[Team]:
        """Search teams by name (async)."""
        loop = asyncio.get_event_loop()
        return await loop.run_in_executor(self.executor, self.search_teams, query, limit)

    # ---------- Aggregated stats (player_match_stats) ----------

    def season_range(self, season_label: str) -> Tuple[str, str]:
        """
        Return (start_date, end_date) YYYY-MM-DD for a season label like '2024-25' or '2023-24'.
        This is a minimal helper; adjust to your league/calendar as needed.
        """
        # Minimal hardcode to get you moving
        if season_label in {"2024-25", "2024/25", "this_season"}:
            return "2024-08-01", "2025-06-30"
        if season_label in {"2023-24", "2023/24", "last_season"}:
            return "2023-08-01", "2024-06-30"
        # Fallback: current cycle assumption
        return "2024-08-01", "2025-06-30"

    def get_player_stat_sum(
        self,
        player_id: str,
        stat: str,                         # 'goals' | 'assists' | 'minutes_played' ...
        start_date: Optional[str] = None,  # 'YYYY-MM-DD'
        end_date: Optional[str] = None,
        venue: Optional[str] = None,       # 'home' | 'away' | 'neutral'
        last_n: Optional[int] = None
    ) -> Dict[str, Any]:
        """
        Minimal aggregation over player_match_stats.
        - If last_n is provided: select latest N rows by match_date then sum in Python.
        - Otherwise: fetch all rows (already filtered) then sum.
        """
        try:
            allowed_stats = {
                "goals", "assists", "minutes_played", "shots_on_target",
                "tackles", "interceptions", "passes_completed", "passes", "clean_sheets", "saves",
                "yellow_cards", "red_cards", "fouls_committed", "fouls_drawn",
                "shots", "pass_accuracy", "rating", "appearances"
            }
            if stat not in allowed_stats:
                return {"status": "not_supported", "reason": f"stat_not_supported:{stat}"}

            qb = (
                self.supabase
                .table("player_match_stats")
                .select(f"{stat}")
                .eq("player_id", player_id)
            )

            # player_match_stats table structure - may not have date fields in current schema
            if start_date and end_date:
                logger.info(f"Date filtering requested - attempting to filter by date range")
                # Try to filter by date if date fields exist
                try:
                    qb = qb.gte("match_date", start_date).lte("match_date", end_date)
                except:
                    logger.info(f"Date filtering not supported in current schema - getting all player data")

            if venue:
                qb = qb.eq("venue", venue)
            if last_n:
                qb = qb.limit(last_n)

            resp = qb.execute()
            rows = resp.data or []
            
            # Check if any data was found
            if not rows:
                return {
                    "status": "no_data", 
                    "reason": "no_matches_found",
                    "matches": 0,
                    "filters": {
                        "start_date": start_date,
                        "end_date": end_date,
                        "venue": venue,
                        "last_n": last_n,
                    },
                }
            
            value = 0
            for r in rows:
                stat_value = r.get(stat)
                if stat_value is not None:
                    if isinstance(stat_value, (int, float)):
                        value += stat_value
                    elif isinstance(stat_value, str):
                        try:
                            value += float(stat_value)
                        except (ValueError, TypeError):
                            continue

            return {
                "value": int(value) if isinstance(value, (int, float)) else value,
                "matches": len(rows),
                "filters": {
                    "start_date": start_date,
                    "end_date": end_date,
                    "venue": venue,
                    "last_n": last_n,
                },
            }
        except Exception as e:
            logger.exception("Error aggregating player stat sum")
            raise DatabaseError(f"Failed to run player stat query: {e}")
    
    async def get_player_stat_sum_async(
        self,
        player_id: str,
        stat: str,
        start_date: Optional[str] = None,
        end_date: Optional[str] = None,
        venue: Optional[str] = None,
        last_n: Optional[int] = None
    ) -> Dict[str, Any]:
        """Async version of get_player_stat_sum with performance tracking."""
        start_time = time.time()
        self._performance_stats["total_queries"] += 1
        
        try:
            loop = asyncio.get_event_loop()
            result = await loop.run_in_executor(
                self.executor, 
                self.get_player_stat_sum,
                player_id, stat, start_date, end_date, venue, last_n
            )
            
            execution_time = time.time() - start_time
            self._performance_stats["total_time"] += execution_time
            logger.info(f"Async player stat query completed in {execution_time:.3f}s")
            
            return result
        except Exception as e:
            execution_time = time.time() - start_time
            self._performance_stats["total_time"] += execution_time
            logger.error(f"Async player stat query failed after {execution_time:.3f}s: {e}")
            raise
    
    async def get_multiple_player_stats_concurrent(
        self,
        requests: List[Dict[str, Any]]
    ) -> List[Dict[str, Any]]:
        """Execute multiple player stat requests concurrently for improved performance."""
        start_time = time.time()
        self._performance_stats["concurrent_queries"] += len(requests)
        
        logger.info(f"Executing {len(requests)} concurrent player stat queries")
        
        # Create tasks for concurrent execution
        tasks = []
        for req in requests:
            task = self.get_player_stat_sum_async(
                player_id=req.get("player_id"),
                stat=req.get("stat", "goals"),
                start_date=req.get("start_date"),
                end_date=req.get("end_date"),
                venue=req.get("venue"),
                last_n=req.get("last_n")
            )
            tasks.append(task)
        
        # Execute all tasks concurrently
        results = await asyncio.gather(*tasks, return_exceptions=True)
        
        # Process results and handle exceptions
        processed_results = []
        for i, result in enumerate(results):
            if isinstance(result, Exception):
                logger.error(f"Request {i+1} failed: {result}")
                processed_results.append({
                    "status": "error",
                    "reason": str(result),
                    "request_index": i
                })
            else:
                processed_results.append(result)
        
        execution_time = time.time() - start_time
        logger.info(f"Concurrent execution of {len(requests)} queries completed in {execution_time:.3f}s")
        logger.info(f"Average time per query: {execution_time/len(requests):.3f}s")
        
        return processed_results

    def get_team_players(self, team_name: str) -> List[Dict[str, Any]]:
        """
        Get all players for a given team from Supabase.
        """
        try:
            team_players = []
            
            # First, we need to get the team_id from the teams table
            try:
                # Try exact match first
                team_response = self.supabase.table("teams").select("id, team_name").eq("team_name", team_name).execute()
                if not team_response.data:
                    # Try fuzzy match with ilike (case-insensitive partial match)
                    team_response = self.supabase.table("teams").select("id, team_name").ilike("team_name", f"%{team_name}%").execute()
                    if not team_response.data:
                        logger.warning(f"Team '{team_name}' not found in teams table (tried exact and fuzzy match)")
                        
                        # Debug: Show available teams for troubleshooting
                        try:
                            all_teams = self.supabase.table("teams").select("id, team_name").limit(20).execute()
                            available_teams = [team['team_name'] for team in (all_teams.data or [])]
                            logger.info(f"Available teams in database: {available_teams}")
                        except Exception as debug_e:
                            logger.error(f"Could not fetch available teams for debugging: {debug_e}")
                        
                        return []
                
                team_id = team_response.data[0]['id']
                
                # Now get players for this team using team_id (current schema)
                response = self.supabase.table("players").select("id, player_firstname, player_lastname, position, team_id").eq("team_id", team_id).execute()
                
                if response.data:
                    for player in response.data:
                        # Current schema format (player_firstname + player_lastname)
                        player_name = f"{player.get('player_firstname', '')} {player.get('player_lastname', '')}".strip()
                        if not player_name:
                            player_name = player.get('player_firstname') or player.get('player_lastname') or f"Player {player.get('id', 'Unknown')}"
                            
                        team_players.append({
                            'id': str(player['id']),
                            'name': player_name,
                            'position': player.get('position'),
                            'team_id': str(player['team_id'])
                        })
                
            except Exception as e:
                logger.warning(f"Error getting team players for {team_name}: {e}")
                # Fallback: try to get all players and filter by name pattern
                try:
                    response = self.supabase.table("players").select("id, player_firstname, player_lastname, position, team_id").execute()
                    # This is a simple fallback - in real implementation you'd have proper team mapping
                    for player in response.data:
                        # Current schema format (player_firstname + player_lastname)
                        player_name = f"{player.get('player_firstname', '')} {player.get('player_lastname', '')}".strip()
                        if not player_name:
                            player_name = player.get('player_firstname') or player.get('player_lastname') or f"Player {player.get('id', 'Unknown')}"
                            
                        team_players.append({
                            'id': str(player['id']),
                            'name': player_name,
                            'position': player.get('position'),
                            'team_id': str(player.get('team_id', ''))
                        })
                except Exception as fallback_error:
                    logger.error(f"Fallback also failed for {team_name}: {fallback_error}")
            
            return team_players
            
        except Exception as e:
            logger.exception(f"Error getting team players for {team_name}")
            return []

    # ---------- Convenience: run from ParsedSoccerQuery ----------

    async def run_from_parsed(
        self,
        parsed: Any,                        # ParsedSoccerQuery
        player_name_to_id: Optional[Dict[str, str]] = None,
        default_season_label: str = "2024-25"
    ) -> Dict[str, Any]:
        """
        Execute a query from a ParsedSoccerQuery with cache-first approach.
        First checks cache table, then executes query and stores result if not cached.
        """
        # Generate optimized cache parameters - only include essential query components
        cache_query = "parsed_query"
        cache_params = self._generate_cache_key(parsed, default_season_label)

        # Try to get from cache first
        try:
            if self.query_cache:
                cached_result = await self.query_cache.get_cached_result(
                    cache_query, cache_params
                )
            else:
                cached_result = None
            if cached_result:
                logger.info(
                    f"🎯 Cache HIT for parsed query: {parsed.original_query[:50]}..."
                )
                return cached_result

            logger.info(
                f"⚠️  Cache MISS for parsed query: {parsed.original_query[:50]}..."
            )
        except Exception as e:
            logger.warning(f"Cache lookup failed, proceeding without cache: {e}")

        try:
            # Generate cache hash for this query
            cache_hash = self._generate_cache_key(parsed)
            
            # Try to get cached result first
            cached_result = self._get_cached_result(cache_hash)
            if cached_result:
                logger.info(f"Returning cached result for query: {parsed.original_query}")
                return cached_result
            
            # Cache miss - execute the actual query
            logger.info(f"Cache miss - executing query: {parsed.original_query}")
            
            # Check if this is a match query (contains "vs", "versus", "match")
            if self._is_match_query(parsed):
                result = self._handle_match_query(parsed, default_season_label)
            else:
                # Pick a player or team entity
                player_name = None
                team_name = None
                for e in parsed.entities:
                    if getattr(e, "entity_type", None):
                        if str(e.entity_type.value) == "player":
                            player_name = e.name
                        elif str(e.entity_type.value) == "team":
                            team_name = e.name
                
                # Handle player queries
                if player_name:
                    result = self._handle_player_query(parsed, player_name, player_name_to_id, default_season_label)
                # Handle team queries
                elif team_name:
                    result = self._handle_team_query(parsed, team_name, default_season_label)
                else:
                    result = {"status": "not_supported", "reason": "no_player_or_team_found"}
            
            # Store successful results in cache (avoid caching errors)
            if result.get("status") == "success":
                # Add cache metadata to result
                result["cached"] = False
                result["cache_hash"] = cache_hash
                
                # Store in cache for future queries
                self._store_cached_result(cache_hash, result, parsed.original_query)
                logger.info(f"Stored result in cache for query: {parsed.original_query}")
            
            return result

        except Exception as e:
            logger.exception("Error in run_from_parsed")
            return {"status": "error", "reason": str(e)}

    def _is_match_query(self, parsed: Any) -> bool:
        """Check if this is a match query (contains vs, versus, match keywords)."""
        query_lower = parsed.original_query.lower()
        match_keywords = ['vs', 'versus', 'match', 'game', 'fixture']
        return any(keyword in query_lower for keyword in match_keywords)

    def _handle_match_query(self, parsed: Any, default_season_label: str = "2024-25") -> Dict[str, Any]:
        """Handle match queries to return match results and statistics."""
        try:
            # Extract team names from entities
            team_entities = [e for e in parsed.entities if e.entity_type.value == "team"]
            
            if len(team_entities) < 2:
                return {"status": "error", "reason": "Need at least 2 teams for match query"}
            
            team1_name = team_entities[0].name
            team2_name = team_entities[1].name
            
            logger.info(f"Processing match query: {team1_name} vs {team2_name}")
            
            # Get team IDs
            team1_id = self._get_team_id_by_name(team1_name)
            team2_id = self._get_team_id_by_name(team2_name)
            
            if not team1_id or not team2_id:
                return {"status": "error", "reason": f"Could not find team IDs for {team1_name} and/or {team2_name}"}
            
            # Find matches between these teams
            match_results = self._get_match_results(team1_id, team2_id)
            
            if not match_results:
                return {"status": "no_data", "reason": "No matches found between these teams"}
            
            # Return the most recent match result
            latest_match = match_results[0]  # Assuming sorted by date
            
            return {
                "status": "success",
                "query_type": "match_result",
                "match": {
                    "team1": {
                        "name": team1_name,
                        "id": team1_id,
                        "goals": latest_match["team1_goals"]
                    },
                    "team2": {
                        "name": team2_name,
                        "id": team2_id,
                        "goals": latest_match["team2_goals"]
                    },
                    "winner": latest_match["winner"],
                    "score": f"{latest_match['team1_goals']}-{latest_match['team2_goals']}",
                    "match_id": latest_match["match_id"],
                    "statistics": latest_match["statistics"]
                }
            }
            
        except Exception as e:
            logger.exception(f"Error handling match query: {e}")
            return {"status": "error", "reason": str(e)}

    def _get_team_id_by_name(self, team_name: str) -> Optional[str]:
        """Get team ID by team name."""
        try:
            # Search for team by name
            teams = self.search_teams(team_name, limit=1)
            if teams:
                return teams[0].id
            return None
        except Exception as e:
            logger.warning(f"Error getting team ID for {team_name}: {e}")
            return None

    def _get_match_results(self, team1_id: str, team2_id: str) -> List[Dict[str, Any]]:
        """Get match results between two teams by analyzing player_match_stats."""
        try:
            # Get all player stats for matches involving both teams
            response = self.supabase.table("player_match_stats").select("*").execute()
            all_stats = response.data or []
            
            # Group by match_id and calculate team goals
            match_data = {}
            
            for stat in all_stats:
                match_id = stat.get("match_id")
                team_id = stat.get("team_id")
                goals = stat.get("goals", 0)
                
                if not match_id or not team_id:
                    continue
                
                if match_id not in match_data:
                    match_data[match_id] = {
                        "team1_goals": 0,
                        "team2_goals": 0,
                        "team1_stats": [],
                        "team2_stats": []
                    }
                
                # Check if this match involves both teams
                teams_in_match = set()
                for existing_stat in all_stats:
                    if existing_stat.get("match_id") == match_id:
                        teams_in_match.add(existing_stat.get("team_id"))
                
                if team1_id in teams_in_match and team2_id in teams_in_match:
                    # This is a match between our two teams
                    if team_id == team1_id:
                        match_data[match_id]["team1_goals"] += goals if goals else 0
                        match_data[match_id]["team1_stats"].append(stat)
                    elif team_id == team2_id:
                        match_data[match_id]["team2_goals"] += goals if goals else 0
                        match_data[match_id]["team2_stats"].append(stat)
            
            # Convert to results format
            results = []
            for match_id, data in match_data.items():
                # Include all matches, even if no goals (0-0 draws)
                # Determine winner
                if data["team1_goals"] > data["team2_goals"]:
                    winner = "team1"
                elif data["team2_goals"] > data["team1_goals"]:
                    winner = "team2"
                else:
                    winner = "draw"
                
                # Calculate additional statistics
                statistics = self._calculate_match_statistics(data["team1_stats"], data["team2_stats"])
                
                results.append({
                    "match_id": match_id,
                    "team1_goals": data["team1_goals"],
                    "team2_goals": data["team2_goals"],
                    "winner": winner,
                    "statistics": statistics
                })
            
            # Sort by match_id (assuming higher numbers are more recent)
            results.sort(key=lambda x: x["match_id"], reverse=True)
            
            return results
            
        except Exception as e:
            logger.exception(f"Error getting match results: {e}")
            return []

    def _calculate_match_statistics(self, team1_stats: List[Dict], team2_stats: List[Dict]) -> Dict[str, Any]:
        """Calculate match statistics from player stats."""
        try:
            # Calculate team totals
            team1_totals = {
                "shots": sum(stat.get("shots", 0) for stat in team1_stats if stat.get("shots")),
                "shots_on_target": sum(stat.get("shots_on_target", 0) for stat in team1_stats if stat.get("shots_on_target")),
                "passes": sum(stat.get("passes", 0) for stat in team1_stats if stat.get("passes")),
                "pass_accuracy": 0,
                "yellow_cards": sum(stat.get("yellow_cards", 0) for stat in team1_stats if stat.get("yellow_cards")),
                "red_cards": sum(stat.get("red_cards", 0) for stat in team1_stats if stat.get("red_cards")),
                "minutes_played": sum(stat.get("minutes_played", 0) or stat.get("minutes", 0) for stat in team1_stats if stat.get("minutes_played") or stat.get("minutes"))
            }
            
            team2_totals = {
                "shots": sum(stat.get("shots", 0) for stat in team2_stats if stat.get("shots")),
                "shots_on_target": sum(stat.get("shots_on_target", 0) for stat in team2_stats if stat.get("shots_on_target")),
                "passes": sum(stat.get("passes", 0) for stat in team2_stats if stat.get("passes")),
                "pass_accuracy": 0,
                "yellow_cards": sum(stat.get("yellow_cards", 0) for stat in team2_stats if stat.get("yellow_cards")),
                "red_cards": sum(stat.get("red_cards", 0) for stat in team2_stats if stat.get("red_cards")),
                "minutes_played": sum(stat.get("minutes_played", 0) or stat.get("minutes", 0) for stat in team2_stats if stat.get("minutes_played") or stat.get("minutes"))
            }
            
            # Calculate pass accuracy
            team1_pass_attempts = sum(stat.get("passes", 0) for stat in team1_stats if stat.get("passes"))
            team1_pass_completed = sum(stat.get("pass_accuracy", 0) for stat in team1_stats if stat.get("pass_accuracy"))
            if team1_pass_attempts > 0:
                team1_totals["pass_accuracy"] = round((team1_pass_completed / team1_pass_attempts) * 100, 1)
            
            team2_pass_attempts = sum(stat.get("passes", 0) for stat in team2_stats if stat.get("passes"))
            team2_pass_completed = sum(stat.get("pass_accuracy", 0) for stat in team2_stats if stat.get("pass_accuracy"))
            if team2_pass_attempts > 0:
                team2_totals["pass_accuracy"] = round((team2_pass_completed / team2_pass_attempts) * 100, 1)
            
            return {
                "team1": team1_totals,
                "team2": team2_totals,
                "total_shots": team1_totals["shots"] + team2_totals["shots"],
                "total_goals": team1_totals.get("goals", 0) + team2_totals.get("goals", 0),
                "total_cards": (team1_totals["yellow_cards"] + team1_totals["red_cards"] + 
                               team2_totals["yellow_cards"] + team2_totals["red_cards"])
            }
            
        except Exception as e:
            logger.exception(f"Error calculating match statistics: {e}")
            return {}

    def _handle_player_query(
        self,
        parsed: Any,
        player_name: str,
        player_name_to_id: Optional[Dict[str, str]] = None,
        default_season_label: str = "2024-25"
    ) -> Dict[str, Any]:
        """Handle player queries"""
        # Resolve player_id
        pid = None
        if player_name_to_id and player_name.lower() in player_name_to_id:
            pid = player_name_to_id[player_name.lower()]
        else:
            # fallback: try fuzzy search in DB
            players = self.search_players(player_name, limit=1)
            pid = players[0].id if players else None

        if not pid:
            # Debug: Show available players for troubleshooting
            logger.warning(f"Player '{player_name}' not found in database")
            try:
                all_players = self.supabase.table("players").select("id, player_firstname, player_lastname").limit(20).execute()
                available_players = [f"{player.get('player_firstname', '')} {player.get('player_lastname', '')}".strip()
                                   for player in (all_players.data or [])]
                logger.info(f"Available players in database: {available_players}")
            except Exception as debug_e:
                logger.error(f"Could not fetch available players for debugging: {debug_e}")
            
            return {"status": "no_data", "reason": "player_not_found"}

        # Map statistics - extend statistical type mapping
        stat_map = {
            "goals": "goals",
            "assists": "assists",
            "ast": "assists",         # Alias for assists
            "minutes": "minutes_played",
            "minutes_played": "minutes_played",
            "shots": "shots",  
            "shots_on_target": "shots_on_target",
            "passes": "passes",
            "pass_completion": "pass_accuracy", 
            "pass_accuracy": "pass_accuracy",
            "tackles": "tackles",
            "interceptions": "interceptions",
            "clean_sheets": "clean_sheets",
            "saves": "saves",
            "yellow_cards": "yellow_cards",
            "red_cards": "red_cards",
            "fouls_committed": "fouls_committed",
            "fouls_drawn": "fouls_drawn",
            "rating": "rating",
            "appearances": "appearances",
            "performance": "performance"
        }
        
        # Check for multiple statistics request (new feature)
        if hasattr(parsed, 'statistics_requested') and parsed.statistics_requested and len(parsed.statistics_requested) > 1:
            return self._handle_multiple_player_statistics(pid, player_name, parsed, stat_map, default_season_label)
        
        # Check if this is a performance query
        if not parsed.statistic_requested or parsed.statistic_requested == "performance":
            return self._get_player_performance(pid, player_name, default_season_label)
        
        stat = stat_map.get(parsed.statistic_requested, "goals")

        # Time/season context
        last_n = None
        start_date, end_date = None, None
        if str(parsed.time_context.value) == "last_n_games":
            n = parsed.filters.get("last_n") if isinstance(parsed.filters, dict) else None
            if isinstance(n, int) and n > 0:
                last_n = n
        elif str(parsed.time_context.value) == "last_season":
            start_date, end_date = self.season_range("last_season")
        else:
            start_date, end_date = self.season_range(default_season_label)

        # Venue filter
        venue = None
        if isinstance(parsed.filters, dict):
            v = parsed.filters.get("venue")
            if v in {"home", "away", "neutral"}:
                venue = v

        result = self.get_player_stat_sum(
            player_id=pid,
            stat=stat,
            start_date=start_date,
            end_date=end_date,
            venue=venue,
            last_n=last_n,
        )

        return {
            "status": "success",
            "value": result.get("value", 0),
            "stat": stat,
            "player_id": pid,
            "player_name": player_name,
            "matches": result.get("matches", 0),
            "filters": result.get("filters", {})
        }

    def _get_player_performance(self, player_id: str, player_name: str, default_season_label: str = "2024-25") -> Dict[str, Any]:
        """Get comprehensive performance stats for a player"""
        try:
            # Get multiple statistics for the player
            stats_to_get = ["goals", "assists", "minutes_played", "shots", "passes", "tackles", "saves", "rating", "appearances"]
            performance_stats = {}
            
            for stat in stats_to_get:
                try:
                    result = self.get_player_stat_sum(
                        player_id=player_id,
                        stat=stat,
                        start_date=None,  # Get all data for performance overview
                        end_date=None,
                        venue=None,
                        last_n=None,
                    )
                    performance_stats[stat] = result.get("value", 0)
                except Exception as e:
                    logger.warning(f"Error getting {stat} for player {player_name}: {e}")
                    performance_stats[stat] = 0
            
            return {
                "status": "success",
                "player_id": player_id,
                "player_name": player_name,
                "performance": performance_stats,
                "query_type": "performance_overview"
            }
            
        except Exception as e:
            logger.exception(f"Error getting performance for player {player_name}")
            return {"status": "error", "reason": str(e)}

    def _handle_multiple_player_statistics(
        self,
        player_id: str,
        player_name: str,
        parsed: Any,
        stat_map: Dict[str, str],
        default_season_label: str = "2024-25"
    ) -> Dict[str, Any]:
        """Handle queries requesting multiple statistics for a player."""
        try:
            # Time/season context (same logic as single stat query)
            last_n = None
            start_date, end_date = None, None
            if str(parsed.time_context.value) == "last_n_games":
                n = parsed.filters.get("last_n") if isinstance(parsed.filters, dict) else None
                if isinstance(n, int) and n > 0:
                    last_n = n
            elif str(parsed.time_context.value) == "last_season":
                start_date, end_date = self.season_range("last_season")
            else:
                start_date, end_date = self.season_range(default_season_label)

            # Venue filter
            venue = None
            if parsed.filters:
                v = parsed.filters.get("venue")
                if v in ("home", "away"):
                    venue = v

            # Collect all requested statistics
            multiple_stats = {}
            total_matches = 0
            
            for stat_requested in parsed.statistics_requested:
                mapped_stat = stat_map.get(stat_requested, stat_requested)
                
                try:
                    result = self.get_player_stat_sum(
                        player_id=player_id,
                        stat=mapped_stat,
                        start_date=start_date,
                        end_date=end_date,
                        venue=venue,
                        last_n=last_n,
                    )
                    
                    multiple_stats[stat_requested] = {
                        "value": result.get("value", 0),
                        "stat": mapped_stat,
                        "matches": result.get("matches", 0)
                    }
                    
                    # Track maximum matches played (some stats may have fewer matches)
                    total_matches = max(total_matches, result.get("matches", 0))
                    
                except Exception as e:
                    logger.warning(f"Error getting {stat_requested} for player {player_name}: {e}")
                    multiple_stats[stat_requested] = {
                        "value": 0,
                        "stat": mapped_stat,
                        "matches": 0
                    }

<<<<<<< HEAD
            return {
                "status": "success",
                "player_id": player_id,
                "player_name": player_name,
                "statistics": multiple_stats,
                "total_matches": total_matches,
                "query_type": "multiple_statistics",
                "filters": {
                    "venue": venue,
                    "last_n": last_n,
                    "start_date": start_date.isoformat() if start_date and hasattr(start_date, 'isoformat') else str(start_date) if start_date else None,
                    "end_date": end_date.isoformat() if end_date and hasattr(end_date, 'isoformat') else str(end_date) if end_date else None
                }
            }
            
=======
            # Prepare the final response
            final_response = {
                "entity": {"type": "player", "id": pid, "name": player_name},
                "stat": stat,
                "result": result,
                "meta": {
                    "query_intent": parsed.query_intent,
                    "confidence": parsed.confidence,
                },
            }

            # Cache the result using QueryCache's built-in TTL logic
            try:
                if self.query_cache:
                    await self.query_cache.cache_result(
                        cache_query, cache_params, final_response
                    )
                logger.info(
                    f"✅ Cached result for query: {parsed.original_query[:50]}..."
                )
            except Exception as e:
                logger.warning(f"Failed to cache result, but continuing: {e}")

            return final_response
>>>>>>> 4237ccf8
        except Exception as e:
            logger.exception(f"Error getting multiple statistics for player {player_name}")
            return {"status": "error", "reason": str(e)}

    def _handle_team_query(
        self,
        parsed: Any,
        team_name: str,
        default_season_label: str = "2024-25"
    ) -> Dict[str, Any]:
        """Handle team queries"""
        # For team queries, we return statistics for all players in the team
        stat_map = {
            "goals": "goals",
            "assists": "assists",
            "ast": "assists",         # Alias for assists
            "minutes": "minutes_played",
            "minutes_played": "minutes_played",
            "shots": "shots",  
            "shots_on_target": "shots_on_target",
            "passes": "passes",
            "pass_completion": "pass_accuracy", 
            "pass_accuracy": "pass_accuracy",
            "tackles": "tackles",
            "interceptions": "interceptions",
            "clean_sheets": "clean_sheets",
            "saves": "saves",
            "yellow_cards": "yellow_cards",
            "red_cards": "red_cards",
            "fouls_committed": "fouls_committed",
            "fouls_drawn": "fouls_drawn",
            "rating": "rating",
            "appearances": "appearances"
        }
        stat = stat_map.get((parsed.statistic_requested or "goals"), "goals")

        # Get team players list
        team_players = self.get_team_players(team_name)
        if not team_players:
            return {"status": "no_data", "reason": "team_players_not_found"}

        # Calculate team total statistics
        total_value = 0
        total_matches = 0
        
        for player in team_players:
            try:
                result = self.get_player_stat_sum(
                    player_id=player['id'],
                    stat=stat,
                    start_date=None,  # Don't use date filtering, get all data directly
                    end_date=None,
                    venue=None,
                    last_n=None,
                )
                if result.get("value"):
                    total_value += result.get("value", 0)
                total_matches += result.get("matches", 0)
            except Exception as e:
                logger.warning(f"Error getting stats for player {player['name']}: {e}")
                continue

        return {
            "status": "success",
            "value": total_value,
            "stat": stat,
            "team_name": team_name,
            "matches": total_matches,
            "player_count": len(team_players)
        }

    # ---------- Cache management helpers ----------

    def _store_in_player_cache(self, player_id: str, player: Player) -> None:
        """Store player in in-memory cache with simple LRU eviction."""
        if len(self._player_cache) >= self._cache_max_size:
            # Simple eviction: remove oldest entry
            oldest_key = next(iter(self._player_cache))
            del self._player_cache[oldest_key]

        self._player_cache[player_id] = player
        logger.debug(f"✅ Stored player {player_id} in LRU cache")

    def _store_in_team_cache(self, team_id: str, team: Team) -> None:
        """Store team in in-memory cache with simple LRU eviction."""
        if len(self._team_cache) >= self._cache_max_size:
            # Simple eviction: remove oldest entry
            oldest_key = next(iter(self._team_cache))
            del self._team_cache[oldest_key]

        self._team_cache[team_id] = team
        logger.debug(f"✅ Stored team {team_id} in LRU cache")

    def _generate_cache_key(self, parsed, default_season_label: str) -> Dict[str, Any]:
        """
        Generate an optimized cache key for parsed queries.

        This method creates a targeted cache key that focuses on essential
        query components, reducing cache key size and improving hit rates.

        Based on Codacy's optimization suggestion - only includes data
        that actually affects query results.

        Args:
            parsed: ParsedSoccerQuery object
            default_season_label: Default season label to use

        Returns:
            Optimized cache parameters dictionary
        """
        # Extract only player entities (most common case)
        player_names = sorted(
            [
                e.name.lower().strip()
                for e in parsed.entities
                if hasattr(e, "entity_type") and e.entity_type.value == "player"
            ]
        )

        # Extract only team entities if no players found
        if not player_names:
            team_names = sorted(
                [
                    e.name.lower().strip()
                    for e in parsed.entities
                    if hasattr(e, "entity_type") and e.entity_type.value == "team"
                ]
            )
        else:
            team_names = []

        # Extract essential filters only
        filters = {}
        if isinstance(parsed.filters, dict):
            # Only include filters that affect query results
            essential_filter_keys = ["venue", "last_n", "competition", "opponent"]
            for key in essential_filter_keys:
                if key in parsed.filters and parsed.filters[key] is not None:
                    filters[key] = parsed.filters[key]

        # Determine season context
        season_context = None
        if parsed.time_context.value in ["this_season", "current_season"]:
            season_context = default_season_label
        elif parsed.time_context.value in ["last_season", "previous_season"]:
            # Calculate previous season
            try:
                year_parts = default_season_label.split("-")
                if len(year_parts) == 2:
                    start_year = int(year_parts[0]) - 1
                    end_year = int(year_parts[1]) - 1
                    season_context = f"{start_year}-{end_year:02d}"
                else:
                    season_context = "previous"
            except (ValueError, IndexError):
                season_context = "previous"
        elif "season" in parsed.time_context.value:
            season_context = parsed.time_context.value

        # Build optimized cache key
        cache_params = {
            "intent": parsed.query_intent,
            "stat": parsed.statistic_requested,
            "time": parsed.time_context.value,
            "season": season_context,
        }

        # Add entity identifiers (normalized)
        if player_names:
            cache_params["players"] = player_names
        elif team_names:
            cache_params["teams"] = team_names

        # Add essential filters only if present
        if filters:
            cache_params["filters"] = filters

        # Add comparison type if present
        if parsed.comparison_type:
            cache_params["comparison"] = parsed.comparison_type.value

        logger.debug(f"🔑 Generated optimized cache key: {cache_params}")
        return cache_params

    async def close(self) -> None:
        """
        Close all database connections and clean up resources.

        This method ensures proper cleanup of:
        - Redis cache connections
        - Connection pools
        - In-memory caches
        """
        try:
            # Close Redis cache connection
            if self.query_cache:
                await self.query_cache.close()
                logger.info("✅ Redis cache connection closed")

            # Clear in-memory caches
            self._player_cache.clear()
            self._team_cache.clear()
            logger.info("✅ In-memory caches cleared")

            # Note: Supabase client doesn't have explicit close method
            # but connections will be cleaned up when object is garbage collected

            logger.info("✅ SoccerDatabase cleanup completed")

        except Exception as e:
            logger.error(f"❌ Error during database cleanup: {e}")

    async def __aenter__(self):
        """Async context manager entry."""
        return self

    async def __aexit__(self, exc_type, exc_val, exc_tb):
        """Async context manager exit with automatic cleanup."""
        await self.close()

    # ---------- Converters & aggregators ----------

    def _convert_to_player(self, data: Dict[str, Any]) -> Player:
        """Convert database record to Player object."""
        # Handle current schema format with player_firstname/player_lastname
        player_name = f"{data.get('player_firstname', '')} {data.get('player_lastname', '')}".strip()
        if not player_name:
            player_name = data.get('player_firstname') or data.get('player_lastname') or f"Player {data.get('id', 'Unknown')}"

        return Player(
            id=str(data['id']),  # Convert integer ID to string for compatibility
            name=player_name,
            common_name=player_name,  # Use full name as common name since common_name field doesn't exist
            nationality=data.get('player_nationality') or "",  # Use player_nationality field
            birth_date=None,  # birth_date field doesn't exist in current schema
            position=self._safe_position(data.get('position')),
            height_cm=None,  # height_cm field doesn't exist in current schema
            weight_kg=None,  # weight_kg field doesn't exist in current schema
            team_id=str(data['team_id']) if data.get('team_id') else None,  # Convert integer to string
            jersey_number=None,  # jersey_number field doesn't exist in current schema
            preferred_foot=None,  # preferred_foot field doesn't exist in current schema
            market_value=None  # market_value field doesn't exist in current schema
        )

    def _convert_to_team(self, data: Dict[str, Any]) -> Team:
        """Convert database record to Team object."""
        return Team(
            id=str(data['id']),  # Convert integer ID to string for compatibility
            name=data.get('team_name') or f"Team {data.get('id', 'Unknown')}",
            short_name=data.get('team_code') or data.get('team_name', ''),  # Use team_code as short_name
            country=data.get('team_country') or "",
            founded_year=data.get('team_founded'),
            venue_name=data.get('venue_name'),
            venue_capacity=data.get('venue_capacity'),
            coach_name=None,  # coach_name field doesn't exist in current schema
            logo_url=data.get('team_logo'),
            primary_color=None,  # primary_color field doesn't exist in current schema
            secondary_color=None  # secondary_color field doesn't exist in current schema
        )

    def _convert_to_match(self, data: Dict[str, Any]) -> Match:
        """Convert database record to Match object."""
        return Match(
            id=int(data['id']),
            name=data['name'],
            type=data.get('type', 'api-football'),
            country=data.get('country') or "",
            season=data.get('season') or "",
            start_date=data.get('start_date'),
            end_date=data.get('end_date'),
            status=data.get('status'),
            venue_id=data.get('venueId'),
            league_id=data.get('leagueId'),
            home_team_id=data.get('homeTeamId'),
            away_team_id=data.get('awayTeamId'),
            goals_home=data.get('goalsHome'),
            goals_away=data.get('goalsAway'),
            goals_home_half_time=data.get('goalsHomeHalfTime'),
            goals_away_half_time=data.get('goalsAwayHalfTime'),
            goals_home_extra_time=data.get('goalsHomeExtraTime'),
            goals_away_extra_time=data.get('goalsAwayExtraTime'),
            penalty_home=data.get('penaltyHome'),
            penalty_away=data.get('penaltyAway')
        )
    
    def _convert_match_to_competition(self, data: Dict[str, Any]) -> Competition:
        """Convert match data to Competition object for legacy compatibility."""
        return Competition(
            id=str(data['id']),
            name=data['name'],
            short_name=data.get('name', data['name']),
            country=data.get('country') or "",
            type=self._safe_competition_type(data.get('type')),
            season=data.get('season') or "",
            start_date=_safe_parse_iso(data.get('start_date')),
            end_date=_safe_parse_iso(data.get('end_date')),
            current_matchday=None,
            number_of_matchdays=None,
            number_of_teams=None,
            current_season_id=None
        )

    def _safe_position(self, raw: Optional[str]) -> Position:
        try:
            return Position(raw) if raw else Position.UNKNOWN
        except Exception:
            return Position.UNKNOWN

    def _safe_competition_type(self, raw: Optional[str]) -> CompetitionType:
        try:
            return CompetitionType(raw) if raw else CompetitionType.LEAGUE
        except Exception:
            return CompetitionType.LEAGUE

    # (Optional) legacy aggregators retained for compatibility
    def _aggregate_player_statistics(self, stats_data: List[Dict[str, Any]]) -> PlayerStatistics:
        """Aggregate multiple player statistics records (if you have a player_statistics table)."""
        aggregated = PlayerStatistics()
        for stat in stats_data or []:
            aggregated.goals += stat.get('goals', 0)
            aggregated.assists += stat.get('assists', 0)
            aggregated.minutes_played += stat.get('minutes_played', 0)
            aggregated.passes_completed += stat.get('passes_completed', 0)
            aggregated.shots_on_target += stat.get('shots_on_target', 0)
            aggregated.tackles += stat.get('tackles', 0)
            aggregated.interceptions += stat.get('interceptions', 0)
            aggregated.clean_sheets += stat.get('clean_sheets', 0)
            aggregated.saves += stat.get('saves', 0)
            aggregated.yellow_cards += stat.get('yellow_cards', 0)
            aggregated.red_cards += stat.get('red_cards', 0)
            aggregated.fouls_committed += stat.get('fouls_committed', 0)
            aggregated.fouls_drawn += stat.get('fouls_drawn', 0)
        if stats_data:
            total = len(stats_data)
            aggregated.pass_accuracy = sum(s.get('pass_accuracy', 0) for s in stats_data) / total
        return aggregated

    def _aggregate_team_statistics(self, stats_data: List[Dict[str, Any]]) -> TeamStatistics:
        """Aggregate multiple team statistics records (if you have a team_statistics table)."""
        aggregated = TeamStatistics()
        for stat in stats_data or []:
            aggregated.matches_played += stat.get('matches_played', 0)
            aggregated.wins += stat.get('wins', 0)
            aggregated.draws += stat.get('draws', 0)
            aggregated.losses += stat.get('losses', 0)
            aggregated.goals_scored += stat.get('goals_scored', 0)
            aggregated.goals_conceded += stat.get('goals_conceded', 0)
            aggregated.clean_sheets += stat.get('clean_sheets', 0)
            aggregated.points += stat.get('points', 0)
        if stats_data:
            total = len(stats_data)
            aggregated.possession_avg = sum(s.get('possession_avg', 0) for s in stats_data) / total
            aggregated.pass_accuracy_avg = sum(s.get('pass_accuracy_avg', 0) for s in stats_data) / total
            aggregated.shots_per_game = sum(s.get('shots_per_game', 0) for s in stats_data) / total
        return aggregated
    
    # ---------- Performance monitoring and async main methods ----------
    
    def get_performance_stats(self) -> Dict[str, Any]:
        """Get current performance statistics for the database operations."""
        stats = self._performance_stats.copy()
        if stats["total_queries"] > 0:
            stats["average_query_time"] = stats["total_time"] / stats["total_queries"]
        else:
            stats["average_query_time"] = 0
        
        # Add cache hit rate
        total_cache_requests = stats["cache_hits"] + stats["cache_misses"]
        if total_cache_requests > 0:
            stats["cache_hit_rate"] = stats["cache_hits"] / total_cache_requests
        else:
            stats["cache_hit_rate"] = 0
            
        return stats
    
    def reset_performance_stats(self):
        """Reset performance statistics."""
        self._performance_stats = {
            "total_queries": 0,
            "total_time": 0.0,
            "concurrent_queries": 0,
            "cache_hits": 0,
            "cache_misses": 0
        }
        logger.info("Performance statistics reset")
    
    def cleanup_cache(self) -> int:
        """Clean up expired cache entries. Returns number of entries cleaned."""
        return self._cleanup_expired_cache()
    
    def get_cache_stats(self) -> Dict[str, Any]:
        """Get cache-specific statistics using new schema."""
        try:
            # Get total cache entries
            response = self.supabase.table('query_cache').select('id', count='exact').execute()
            total_entries = response.count if hasattr(response, 'count') else len(response.data or [])
            
            # Get expired entries count
            current_time = datetime.utcnow().isoformat()
            expired_response = self.supabase.table('query_cache').select('id', count='exact').lt('expires_at', current_time).execute()
            expired_entries = expired_response.count if hasattr(expired_response, 'count') else len(expired_response.data or [])
            
            # Get hit count statistics
            hit_stats_response = self.supabase.table('query_cache').select('hit_count').execute()
            hit_counts = [entry.get('hit_count', 0) for entry in (hit_stats_response.data or [])]
            
            total_hits_in_cache = sum(hit_counts)
            avg_hits_per_entry = total_hits_in_cache / max(1, total_entries)
            
            # Calculate cache utilization
            cache_utilization = (total_entries / self.max_cache_size) * 100 if self.max_cache_size > 0 else 0
            
            return {
                "total_cache_entries": total_entries,
                "max_cache_size": self.max_cache_size,
                "cache_utilization_percent": round(cache_utilization, 2),
                "expired_entries": expired_entries,
                "cache_ttl_hours": self.cache_ttl_hours,
                "cache_hits": self._performance_stats["cache_hits"],
                "cache_misses": self._performance_stats["cache_misses"],
                "cache_hit_rate": self._performance_stats["cache_hits"] / max(1, self._performance_stats["cache_hits"] + self._performance_stats["cache_misses"]),
                "total_hits_in_cache": total_hits_in_cache,
                "avg_hits_per_entry": round(avg_hits_per_entry, 2),
                "lru_eviction_enabled": True,
                "entries_until_eviction": max(0, self.max_cache_size - total_entries)
            }
            
        except Exception as e:
            logger.error(f"Error getting cache stats: {e}")
            return {
                "error": str(e),
                "cache_hits": self._performance_stats["cache_hits"],
                "cache_misses": self._performance_stats["cache_misses"]
            }
    
    def clear_cache(self) -> int:
        """Clear all cache entries. Returns number of entries cleared."""
        try:
            response = self.supabase.table('query_cache').delete().neq('cache_key', '').execute()
            cleared_count = len(response.data) if response.data else 0
            logger.info(f"Cleared {cleared_count} cache entries")
            return cleared_count
        except Exception as e:
            logger.error(f"Error clearing cache: {e}")
            return 0
    
    def set_cache_config(self, max_size: Optional[int] = None, ttl_hours: Optional[int] = None) -> Dict[str, Any]:
        """Configure cache settings."""
        old_config = {
            "max_cache_size": self.max_cache_size,
            "cache_ttl_hours": self.cache_ttl_hours
        }
        
        if max_size is not None:
            if max_size <= 0:
                raise ValueError("max_size must be greater than 0")
            self.max_cache_size = max_size
            logger.info(f"Updated max cache size to {max_size}")
        
        if ttl_hours is not None:
            if ttl_hours <= 0:
                raise ValueError("ttl_hours must be greater than 0")
            self.cache_ttl_hours = ttl_hours
            logger.info(f"Updated cache TTL to {ttl_hours} hours")
        
        new_config = {
            "max_cache_size": self.max_cache_size,
            "cache_ttl_hours": self.cache_ttl_hours
        }
        
        return {
            "old_config": old_config,
            "new_config": new_config,
            "changes_applied": max_size is not None or ttl_hours is not None
        }
    
    def force_lru_eviction(self, target_size: Optional[int] = None) -> int:
        """Manually trigger LRU eviction to reduce cache to target size."""
        try:
            if target_size is None:
                target_size = int(self.max_cache_size * 0.8)  # Reduce to 80% of max size
            
            # Get current cache size
            count_response = self.supabase.table('query_cache').select('id', count='exact').execute()
            current_size = count_response.count if hasattr(count_response, 'count') else len(count_response.data or [])
            
            if current_size <= target_size:
                logger.info(f"Cache size ({current_size}) is already at or below target ({target_size})")
                return 0
            
            entries_to_evict = current_size - target_size
            logger.info(f"Force evicting {entries_to_evict} LRU entries to reach target size {target_size}")
            
            # Get least recently used entries (prioritize by last_accessed_at, then by hit_count)
            lru_response = self.supabase.table('query_cache').select('id, query_hash, last_accessed_at, hit_count').order('last_accessed_at', desc=False).order('hit_count', desc=False).limit(entries_to_evict).execute()
            
            if lru_response.data:
                # Extract IDs to delete
                ids_to_delete = [entry['id'] for entry in lru_response.data]
                
                # Delete LRU entries
                delete_response = self.supabase.table('query_cache').delete().in_('id', ids_to_delete).execute()
                
                deleted_count = len(delete_response.data) if delete_response.data else 0
                logger.info(f"Force evicted {deleted_count} LRU cache entries")
                
                return deleted_count
            else:
                logger.warning("Could not retrieve LRU entries for force eviction")
                return 0
                
        except Exception as e:
            logger.error(f"Error in force LRU eviction: {e}")
            return 0
    
    async def run_from_parsed_async(
        self,
        parsed: Any,
        player_name_to_id: Optional[Dict[str, str]] = None,
        default_season_label: str = "2024-25"
    ) -> Dict[str, Any]:
        """Async version of run_from_parsed with cache-first approach and enhanced performance."""
        start_time = time.time()
        
        try:
            # Generate cache hash for this query
            cache_hash = self._generate_cache_key(parsed)
            
            # Try to get cached result first (run in executor to avoid blocking)
            loop = asyncio.get_event_loop()
            cached_result = await loop.run_in_executor(
                self.executor,
                self._get_cached_result,
                cache_hash
            )
            
            if cached_result:
                execution_time = time.time() - start_time
                logger.info(f"Returning cached result for query in {execution_time:.3f}s: {parsed.original_query}")
                return cached_result
            
            # Cache miss - execute the actual query
            logger.info(f"Cache miss - executing async query: {parsed.original_query}")
            
            # Check if this is a match query (contains "vs", "versus", "match")
            if self._is_match_query(parsed):
                result = await loop.run_in_executor(
                    self.executor, 
                    self._handle_match_query,
                    parsed, default_season_label
                )
            else:
                # Pick a player or team entity
                player_name = None
                team_name = None
                for e in parsed.entities:
                    if getattr(e, "entity_type", None):
                        if str(e.entity_type.value) == "player":
                            player_name = e.name
                        elif str(e.entity_type.value) == "team":
                            team_name = e.name
                
                # Handle player queries with async
                if player_name:
                    result = await self._handle_player_query_async(
                        parsed, player_name, player_name_to_id, default_season_label
                    )
                # Handle team queries with async
                elif team_name:
                    result = await self._handle_team_query_async(
                        parsed, team_name, default_season_label
                    )
                else:
                    result = {"status": "not_supported", "reason": "no_player_or_team_found"}
            
            # Store successful results in cache (avoid caching errors)
            if result.get("status") == "success":
                # Add cache metadata to result
                result["cached"] = False
                result["cache_hash"] = cache_hash
                
                # Store in cache for future queries (run in executor to avoid blocking)
                await loop.run_in_executor(
                    self.executor,
                    self._store_cached_result,
                    cache_hash, result, parsed.original_query
                )
                
                execution_time = time.time() - start_time
                logger.info(f"Stored result in cache after {execution_time:.3f}s for query: {parsed.original_query}")
            
            return result

        except Exception as e:
            execution_time = time.time() - start_time
            logger.exception(f"Error in async run_from_parsed after {execution_time:.3f}s")
            return {"status": "error", "reason": str(e)}
    
    async def _handle_player_query_async(
        self,
        parsed: Any,
        player_name: str,
        player_name_to_id: Optional[Dict[str, str]] = None,
        default_season_label: str = "2024-25"
    ) -> Dict[str, Any]:
        """Async version of player query handling."""
        # Resolve player_id
        pid = None
        if player_name_to_id and player_name.lower() in player_name_to_id:
            pid = player_name_to_id[player_name.lower()]
        else:
            # Use async search for better performance
            players = await self.search_players_async(player_name, limit=1)
            pid = players[0].id if players else None

        if not pid:
            return {"status": "no_data", "reason": "player_not_found"}

        # Check for multiple statistics request (new feature)
        if hasattr(parsed, 'statistics_requested') and parsed.statistics_requested and len(parsed.statistics_requested) > 1:
            return await self._handle_multiple_player_statistics_async(pid, player_name, parsed, default_season_label)
        
        # Check if this is a performance query
        if not parsed.statistic_requested or parsed.statistic_requested == "performance":
            return await self._get_player_performance_async(pid, player_name, default_season_label)
        
        # Single statistic handling with async
        stat_map = {
            "goals": "goals",
            "assists": "assists",  # Correct field name from players table
            "ast": "assists",      # Alias for assists
            "minutes": "minutes_played",
            "minutes_played": "minutes_played",
            "shots": "shots",
            "shots_on_target": "shots_on_target",
            "passes": "passes",
            "pass_completion": "pass_accuracy",
            "pass_accuracy": "pass_accuracy",
            "tackles": "tackles",
            "interceptions": "interceptions",
            "clean_sheets": "clean_sheets",
            "saves": "saves",
            "yellow_cards": "yellow_cards",
            "red_cards": "red_cards",
            "fouls_committed": "fouls_committed",
            "fouls_drawn": "fouls_drawn",
            "rating": "rating",           # Available in players table
            "appearances": "appearances", # Available in players table
            "performance": "performance"
        }
        
        stat = stat_map.get(parsed.statistic_requested, "goals")

        # Time/season context
        last_n = None
        start_date, end_date = None, None
        if str(parsed.time_context.value) == "last_n_games":
            n = parsed.filters.get("last_n") if isinstance(parsed.filters, dict) else None
            if isinstance(n, int) and n > 0:
                last_n = n
        elif str(parsed.time_context.value) == "last_season":
            start_date, end_date = self.season_range("last_season")
        else:
            start_date, end_date = self.season_range(default_season_label)

        # Venue filter
        venue = None
        if isinstance(parsed.filters, dict):
            v = parsed.filters.get("venue")
            if v in {"home", "away", "neutral"}:
                venue = v

        result = await self.get_player_stat_sum_async(
            player_id=pid,
            stat=stat,
            start_date=start_date,
            end_date=end_date,
            venue=venue,
            last_n=last_n,
        )

        return {
            "status": "success",
            "value": result.get("value", 0),
            "stat": stat,
            "player_id": pid,
            "player_name": player_name,
            "matches": result.get("matches", 0),
            "filters": result.get("filters", {})
        }
    
    async def _handle_multiple_player_statistics_async(
        self,
        player_id: str,
        player_name: str,
        parsed: Any,
        default_season_label: str = "2024-25"
    ) -> Dict[str, Any]:
        """Async version of multiple player statistics handling."""
        stat_map = {
            "goals": "goals",
            "assists": "assists",  # Correct field name from players table
            "ast": "assists",      # Alias for assists
            "minutes": "minutes_played",
            "minutes_played": "minutes_played",
            "shots": "shots",  
            "shots_on_target": "shots_on_target",
            "passes": "passes",
            "pass_completion": "pass_accuracy", 
            "pass_accuracy": "pass_accuracy",
            "tackles": "tackles",
            "interceptions": "interceptions",
            "clean_sheets": "clean_sheets",
            "saves": "saves",
            "yellow_cards": "yellow_cards",
            "red_cards": "red_cards",
            "fouls_committed": "fouls_committed",
            "fouls_drawn": "fouls_drawn",
            "rating": "rating",           # New field
            "appearances": "appearances"  # New field
        }
        
        # Time/season context 
        last_n = None
        start_date, end_date = None, None
        if str(parsed.time_context.value) == "last_n_games":
            n = parsed.filters.get("last_n") if isinstance(parsed.filters, dict) else None
            if isinstance(n, int) and n > 0:
                last_n = n
        elif str(parsed.time_context.value) == "last_season":
            start_date, end_date = self.season_range("last_season")
        else:
            start_date, end_date = self.season_range(default_season_label)

        # Venue filter
        venue = None
        if parsed.filters:
            v = parsed.filters.get("venue")
            if v in ("home", "away"):
                venue = v

        # Create concurrent requests for all statistics
        requests = []
        for stat_requested in parsed.statistics_requested:
            mapped_stat = stat_map.get(stat_requested, stat_requested)
            requests.append({
                "player_id": player_id,
                "stat": mapped_stat,
                "start_date": start_date,
                "end_date": end_date,
                "venue": venue,
                "last_n": last_n
            })
        
        # Execute all requests concurrently
        concurrent_results = await self.get_multiple_player_stats_concurrent(requests)
        
        # Format the results
        multiple_stats = {}
        total_matches = 0
        
        for i, stat_requested in enumerate(parsed.statistics_requested):
            result = concurrent_results[i]
            if not isinstance(result, dict) or "status" in result and result["status"] == "error":
                multiple_stats[stat_requested] = {
                    "value": 0,
                    "stat": stat_map.get(stat_requested, stat_requested),
                    "matches": 0
                }
            else:
                multiple_stats[stat_requested] = {
                    "value": result.get("value", 0),
                    "stat": stat_map.get(stat_requested, stat_requested),
                    "matches": result.get("matches", 0)
                }
                total_matches = max(total_matches, result.get("matches", 0))

        return {
            "status": "success",
            "player_id": player_id,
            "player_name": player_name,
            "statistics": multiple_stats,
            "total_matches": total_matches,
            "query_type": "multiple_statistics",
            "filters": {
                "venue": venue,
                "last_n": last_n,
                "start_date": start_date.isoformat() if start_date and hasattr(start_date, 'isoformat') else str(start_date) if start_date else None,
                "end_date": end_date.isoformat() if end_date and hasattr(end_date, 'isoformat') else str(end_date) if end_date else None
            }
        }
    
    async def _get_player_performance_async(
        self, 
        player_id: str, 
        player_name: str, 
        default_season_label: str = "2024-25"
    ) -> Dict[str, Any]:
        """Async version of player performance retrieval."""
        stats_to_get = ["goals", "assists", "minutes_played", "shots", "passes", "tackles", "saves", "rating", "appearances"]
        
        # Create concurrent requests for all performance stats
        requests = []
        for stat in stats_to_get:
            requests.append({
                "player_id": player_id,
                "stat": stat,
                "start_date": None,
                "end_date": None,
                "venue": None,
                "last_n": None
            })
        
        # Execute all requests concurrently
        concurrent_results = await self.get_multiple_player_stats_concurrent(requests)
        
        # Format performance stats
        performance_stats = {}
        for i, stat in enumerate(stats_to_get):
            result = concurrent_results[i]
            if not isinstance(result, dict) or "status" in result and result["status"] == "error":
                performance_stats[stat] = 0
            else:
                performance_stats[stat] = result.get("value", 0)
        
        return {
            "status": "success",
            "player_id": player_id,
            "player_name": player_name,
            "performance": performance_stats,
            "query_type": "performance_overview"
        }
    
    async def _handle_team_query_async(
        self,
        parsed: Any,
        team_name: str,
        default_season_label: str = "2024-25"
    ) -> Dict[str, Any]:
        """Async version of team query handling."""
        # Get team players list asynchronously
        loop = asyncio.get_event_loop()
        team_players = await loop.run_in_executor(self.executor, self.get_team_players, team_name)
        
        if not team_players:
            return {"status": "no_data", "reason": "team_players_not_found"}

        stat_map = {
            "goals": "goals",
            "assists": "assists",  # Correct field name from players table
            "ast": "assists",      # Alias for assists
            "minutes": "minutes_played",
            "minutes_played": "minutes_played",
            "shots": "shots",  
            "shots_on_target": "shots_on_target",
            "passes": "passes",
            "pass_completion": "pass_accuracy", 
            "pass_accuracy": "pass_accuracy",
            "tackles": "tackles",
            "interceptions": "interceptions",
            "clean_sheets": "clean_sheets",
            "saves": "saves",
            "yellow_cards": "yellow_cards",
            "red_cards": "red_cards",
            "fouls_committed": "fouls_committed",
            "fouls_drawn": "fouls_drawn",
            "rating": "rating",           # New field
            "appearances": "appearances"  # New field
        }
        stat = stat_map.get((parsed.statistic_requested or "goals"), "goals")

        # Create concurrent requests for all team players
        requests = []
        for player in team_players:
            requests.append({
                "player_id": player['id'],
                "stat": stat,
                "start_date": None,
                "end_date": None,
                "venue": None,
                "last_n": None
            })
        
        # Execute all requests concurrently
        concurrent_results = await self.get_multiple_player_stats_concurrent(requests)
        
        # Check if this is a ranking query
        filters = getattr(parsed, 'filters', {})
        ranking_info = filters.get('ranking') if isinstance(filters, dict) else None
        
        if ranking_info and ranking_info.get('type') == 'ranking':
            # Return individual player rankings instead of team total
            player_stats = []
            for i, result in enumerate(concurrent_results):
                if isinstance(result, dict) and not ("status" in result and result["status"] == "error"):
                    player_name = team_players[i].get('name', f"Player {team_players[i].get('id')}")
                    player_stats.append({
                        "player_name": player_name,
                        "player_id": team_players[i].get('id'),
                        "value": result.get("value", 0),
                        "matches": result.get("matches", 0)
                    })
            
            # Sort by value (descending for "most", ascending for "least")
            direction = ranking_info.get('direction', 'highest')
            reverse_sort = (direction == 'highest')
            player_stats.sort(key=lambda x: x['value'], reverse=reverse_sort)
            
            # Get top player(s)
            if player_stats:
                top_player = player_stats[0]
                return {
                    "status": "success",
                    "query_type": "team_player_ranking",
                    "stat": stat,
                    "team_name": team_name,
                    "ranking_type": ranking_info.get('keyword', 'most'),
                    "top_player": top_player,
                    "all_players": player_stats[:10],  # Top 10
                    "player_count": len(team_players)
                }
            else:
                return {"status": "no_data", "reason": "no_player_stats_found"}
        
        # Default: Calculate team totals (for non-ranking queries)
        total_value = 0
        total_matches = 0
        
        for result in concurrent_results:
            if isinstance(result, dict) and not ("status" in result and result["status"] == "error"):
                total_value += result.get("value", 0)
                total_matches += result.get("matches", 0)

        return {
            "status": "success",
            "value": total_value,
            "stat": stat,
            "team_name": team_name,
            "matches": total_matches,
            "player_count": len(team_players)
        }

    # ===== HISTORICAL STATISTICS READING METHODS =====

    def get_historical_stats(self, entity_type: str, entity_id: str, stat_types: List[str] = None,
                           record_types: List[str] = None, limit: int = None) -> List[Dict[str, Any]]:
        """Retrieve historical statistics for a specific entity."""
        try:
            query = self.supabase.table('historical_records').select('*').eq(
                'entity_type', entity_type
            ).eq('entity_id', entity_id)

            if stat_types:
                query = query.in_('stat_name', stat_types)

            if record_types:
                query = query.in_('record_type', record_types)

            if limit:
                query = query.limit(limit)

            # Order by date_achieved descending to get most recent first
            query = query.order('date_achieved', desc=True)

            response = query.execute()
            stats = response.data or []

            logger.info(f"Retrieved {len(stats)} historical stats for {entity_type} {entity_id}")
            return stats

        except Exception as e:
            logger.error(f"Error retrieving historical stats for {entity_type} {entity_id}: {e}")
            return []

    async def get_historical_stats_async(self, entity_type: str, entity_id: str, stat_types: List[str] = None,
                                       record_types: List[str] = None, limit: int = None) -> List[Dict[str, Any]]:
        """Async version of get_historical_stats."""
        loop = asyncio.get_event_loop()
        return await loop.run_in_executor(
            self.executor,
            self.get_historical_stats,
            entity_type, entity_id, stat_types, record_types, limit
        )

    def get_historical_stats_by_timerange(self, start_date: str, end_date: str,
                                        entity_type: str = None, stat_types: List[str] = None) -> List[Dict[str, Any]]:
        """Retrieve historical statistics within a specific time range."""
        try:
            query = self.supabase.table('historical_records').select('*').gte(
                'date_achieved', start_date
            ).lte('date_achieved', end_date)

            if entity_type:
                query = query.eq('entity_type', entity_type)

            if stat_types:
                query = query.in_('stat_name', stat_types)

            query = query.order('date_achieved', desc=True)

            response = query.execute()
            stats = response.data or []

            logger.info(f"Retrieved {len(stats)} historical stats between {start_date} and {end_date}")
            return stats

        except Exception as e:
            logger.error(f"Error retrieving historical stats by timerange: {e}")
            return []

    async def get_historical_stats_by_timerange_async(self, start_date: str, end_date: str,
                                                    entity_type: str = None, stat_types: List[str] = None) -> List[Dict[str, Any]]:
        """Async version of get_historical_stats_by_timerange."""
        loop = asyncio.get_event_loop()
        return await loop.run_in_executor(
            self.executor,
            self.get_historical_stats_by_timerange,
            start_date, end_date, entity_type, stat_types
        )

    def get_comparative_historical_stats(self, entity_ids: List[str], stat_type: str,
                                       entity_type: str = 'player', record_type: str = None) -> List[Dict[str, Any]]:
        """Get comparative historical statistics for multiple entities."""
        try:
            query = self.supabase.table('historical_records').select('*').eq(
                'entity_type', entity_type
            ).eq('stat_name', stat_type).in_('entity_id', entity_ids)

            if record_type:
                query = query.eq('record_type', record_type)

            query = query.order('stat_value', desc=True)

            response = query.execute()
            stats = response.data or []

            logger.info(f"Retrieved {len(stats)} comparative historical stats for {stat_type}")
            return stats

        except Exception as e:
            logger.error(f"Error retrieving comparative historical stats: {e}")
            return []

    async def get_comparative_historical_stats_async(self, entity_ids: List[str], stat_type: str,
                                                   entity_type: str = 'player', record_type: str = None) -> List[Dict[str, Any]]:
        """Async version of get_comparative_historical_stats."""
        loop = asyncio.get_event_loop()
        return await loop.run_in_executor(
            self.executor,
            self.get_comparative_historical_stats,
            entity_ids, stat_type, entity_type, record_type
        )

    def get_entity_best_historical_stats(self, entity_type: str, entity_id: str,
                                       top_n: int = 10) -> List[Dict[str, Any]]:
        """Get the best/highest historical statistics for an entity."""
        try:
            query = self.supabase.table('historical_records').select('*').eq(
                'entity_type', entity_type
            ).eq('entity_id', entity_id).eq('record_type', 'best').order('stat_value', desc=True)

            if top_n:
                query = query.limit(top_n)

            response = query.execute()
            stats = response.data or []

            logger.info(f"Retrieved {len(stats)} best historical stats for {entity_type} {entity_id}")
            return stats

        except Exception as e:
            logger.error(f"Error retrieving best historical stats for {entity_type} {entity_id}: {e}")
            return []

    async def get_entity_best_historical_stats_async(self, entity_type: str, entity_id: str,
                                                   top_n: int = 10) -> List[Dict[str, Any]]:
        """Async version of get_entity_best_historical_stats."""
        loop = asyncio.get_event_loop()
        return await loop.run_in_executor(
            self.executor,
            self.get_entity_best_historical_stats,
            entity_type, entity_id, top_n
        )

    def get_entity_career_historical_stats(self, entity_type: str, entity_id: str) -> List[Dict[str, Any]]:
        """Get career/total historical statistics for an entity."""
        try:
            query = self.supabase.table('historical_records').select('*').eq(
                'entity_type', entity_type
            ).eq('entity_id', entity_id).eq('record_type', 'career_total').order('stat_name')

            response = query.execute()
            stats = response.data or []

            logger.info(f"Retrieved {len(stats)} career historical stats for {entity_type} {entity_id}")
            return stats

        except Exception as e:
            logger.error(f"Error retrieving career historical stats for {entity_type} {entity_id}: {e}")
            return []

    async def get_entity_career_historical_stats_async(self, entity_type: str, entity_id: str) -> List[Dict[str, Any]]:
        """Async version of get_entity_career_historical_stats."""
        loop = asyncio.get_event_loop()
        return await loop.run_in_executor(
            self.executor,
            self.get_entity_career_historical_stats,
            entity_type, entity_id
        )

    def get_recent_historical_milestones(self, entity_type: str = None, entity_id: str = None,
                                       days: int = 30, limit: int = 20) -> List[Dict[str, Any]]:
        """Get recent historical milestones and achievements."""
        try:
            cutoff_date = (datetime.utcnow() - timedelta(days=days)).isoformat()

            query = self.supabase.table('historical_records').select('*').eq(
                'record_type', 'milestone'
            ).gte('date_achieved', cutoff_date).order('date_achieved', desc=True)

            if entity_type:
                query = query.eq('entity_type', entity_type)

            if entity_id:
                query = query.eq('entity_id', entity_id)

            if limit:
                query = query.limit(limit)

            response = query.execute()
            milestones = response.data or []

            logger.info(f"Retrieved {len(milestones)} recent historical milestones")
            return milestones

        except Exception as e:
            logger.error(f"Error retrieving recent historical milestones: {e}")
            return []

    async def get_recent_historical_milestones_async(self, entity_type: str = None, entity_id: str = None,
                                                   days: int = 30, limit: int = 20) -> List[Dict[str, Any]]:
        """Async version of get_recent_historical_milestones."""
        loop = asyncio.get_event_loop()
        return await loop.run_in_executor(
            self.executor,
            self.get_recent_historical_milestones,
            entity_type, entity_id, days, limit
        )

    def get_trending_historical_stats(self, stat_type: str, entity_type: str = 'player',
                                    limit: int = 10, record_type: str = 'best') -> List[Dict[str, Any]]:
        """Get trending/top performers for a specific statistic from historical records."""
        try:
            query = self.supabase.table('historical_records').select('*').eq(
                'entity_type', entity_type
            ).eq('stat_name', stat_type).eq('record_type', record_type).order('stat_value', desc=True)

            if limit:
                query = query.limit(limit)

            response = query.execute()
            stats = response.data or []

            logger.info(f"Retrieved {len(stats)} trending historical stats for {stat_type}")
            return stats

        except Exception as e:
            logger.error(f"Error retrieving trending historical stats for {stat_type}: {e}")
            return []

    async def get_trending_historical_stats_async(self, stat_type: str, entity_type: str = 'player',
                                                limit: int = 10, record_type: str = 'best') -> List[Dict[str, Any]]:
        """Async version of get_trending_historical_stats."""
        loop = asyncio.get_event_loop()
        return await loop.run_in_executor(
            self.executor,
            self.get_trending_historical_stats,
            stat_type, entity_type, limit, record_type
        )

    def query_historical_records(self, filters: Dict[str, Any], limit: int = 100) -> List[Dict[str, Any]]:
        """Advanced query interface for historical records with flexible filtering."""
        try:
            query = self.supabase.table('historical_records').select('*')

            # Apply filters
            for field, value in filters.items():
                if field in ['order_by', 'desc']:
                    continue  # Skip special control fields

                if isinstance(value, list):
                    query = query.in_(field, value)
                elif isinstance(value, dict):
                    # Support for range queries
                    if 'gte' in value:
                        query = query.gte(field, value['gte'])
                    if 'lte' in value:
                        query = query.lte(field, value['lte'])
                    if 'gt' in value:
                        query = query.gt(field, value['gt'])
                    if 'lt' in value:
                        query = query.lt(field, value['lt'])
                    if 'eq' in value:
                        query = query.eq(field, value['eq'])
                else:
                    query = query.eq(field, value)

            # Default ordering
            if 'order_by' in filters:
                order_field = filters['order_by']
                desc = filters.get('desc', False)
                query = query.order(order_field, desc=desc)
            else:
                query = query.order('date_achieved', desc=True)

            if limit:
                query = query.limit(limit)

            response = query.execute()
            records = response.data or []

            logger.info(f"Query returned {len(records)} historical records")
            return records

        except Exception as e:
            logger.error(f"Error in advanced historical records query: {e}")
            return []

    async def query_historical_records_async(self, filters: Dict[str, Any], limit: int = 100) -> List[Dict[str, Any]]:
        """Async version of query_historical_records."""
        loop = asyncio.get_event_loop()
        return await loop.run_in_executor(
            self.executor,
            self.query_historical_records,
            filters, limit
        )

    def get_entity_historical_summary(self, entity_type: str, entity_id: str) -> Dict[str, Any]:
        """Get a comprehensive summary of an entity's historical statistics."""
        try:
            # Get all historical records for the entity
            response = self.supabase.table('historical_records').select('*').eq(
                'entity_type', entity_type
            ).eq('entity_id', entity_id).execute()

            records = response.data or []

            if not records:
                return {
                    'entity_type': entity_type,
                    'entity_id': entity_id,
                    'total_records': 0,
                    'record_types': {},
                    'statistics': {},
                    'milestones': [],
                    'best_performances': [],
                    'career_totals': []
                }

            # Categorize records
            summary = {
                'entity_type': entity_type,
                'entity_id': entity_id,
                'total_records': len(records),
                'record_types': {},
                'statistics': {},
                'milestones': [],
                'best_performances': [],
                'career_totals': []
            }

            for record in records:
                record_type = record.get('record_type', 'unknown')
                stat_name = record.get('stat_name', 'unknown')

                # Count by record type
                summary['record_types'][record_type] = summary['record_types'].get(record_type, 0) + 1

                # Count by statistic type
                summary['statistics'][stat_name] = summary['statistics'].get(stat_name, 0) + 1

                # Categorize specific records
                if record_type == 'milestone':
                    summary['milestones'].append(record)
                elif record_type == 'best':
                    summary['best_performances'].append(record)
                elif record_type == 'career_total':
                    summary['career_totals'].append(record)

            logger.info(f"Generated historical summary for {entity_type} {entity_id}: {len(records)} total records")
            return summary

        except Exception as e:
            logger.error(f"Error generating entity historical summary: {e}")
            return {}

    async def get_entity_historical_summary_async(self, entity_type: str, entity_id: str) -> Dict[str, Any]:
        """Async version of get_entity_historical_summary."""
        loop = asyncio.get_event_loop()
        return await loop.run_in_executor(
            self.executor,
            self.get_entity_historical_summary,
            entity_type, entity_id
        )

    def get_player_historical_context(self, player_id: str, stat_type: str = None) -> Dict[str, Any]:
        """Get historical context for a player including career progression and milestones."""
        try:
            # Get all historical records for the player
            historical_stats = self.get_historical_stats('player', player_id)

            if not historical_stats:
                return {
                    'player_id': player_id,
                    'has_historical_data': False,
                    'career_highlights': [],
                    'recent_milestones': [],
                    'best_performances': [],
                    'career_totals': {}
                }

            # Filter by stat_type if provided
            if stat_type:
                historical_stats = [stat for stat in historical_stats if stat.get('stat_name') == stat_type]

            # Categorize the data
            career_highlights = []
            recent_milestones = []
            best_performances = []
            career_totals = {}

            # Recent cutoff (last 365 days)
            recent_cutoff = (datetime.utcnow() - timedelta(days=365)).isoformat()

            for record in historical_stats:
                record_type = record.get('record_type', '')
                date_achieved = record.get('date_achieved', '')

                if record_type == 'milestone':
                    milestone_data = {
                        'stat_name': record.get('stat_name'),
                        'stat_value': record.get('stat_value'),
                        'date_achieved': date_achieved,
                        'description': record.get('description', ''),
                        'verified': record.get('verified', False)
                    }

                    if date_achieved and date_achieved > recent_cutoff:
                        recent_milestones.append(milestone_data)
                    else:
                        career_highlights.append(milestone_data)

                elif record_type == 'best':
                    best_performances.append({
                        'stat_name': record.get('stat_name'),
                        'stat_value': record.get('stat_value'),
                        'date_achieved': date_achieved,
                        'description': record.get('description', ''),
                        'verified': record.get('verified', False)
                    })

                elif record_type == 'career_total':
                    career_totals[record.get('stat_name', 'unknown')] = {
                        'value': record.get('stat_value'),
                        'last_updated': date_achieved,
                        'verified': record.get('verified', False)
                    }

            # Sort by date (most recent first)
            career_highlights.sort(key=lambda x: x.get('date_achieved', ''), reverse=True)
            recent_milestones.sort(key=lambda x: x.get('date_achieved', ''), reverse=True)
            best_performances.sort(key=lambda x: x.get('stat_value', 0), reverse=True)

            return {
                'player_id': player_id,
                'has_historical_data': True,
                'career_highlights': career_highlights[:10],  # Top 10
                'recent_milestones': recent_milestones[:5],   # Last 5
                'best_performances': best_performances[:10], # Top 10
                'career_totals': career_totals,
                'total_historical_records': len(historical_stats)
            }

        except Exception as e:
            logger.error(f"Error getting player historical context for {player_id}: {e}")
            return {
                'player_id': player_id,
                'has_historical_data': False,
                'error': str(e)
            }

    async def get_player_historical_context_async(self, player_id: str, stat_type: str = None) -> Dict[str, Any]:
        """Async version of get_player_historical_context."""
        loop = asyncio.get_event_loop()
        return await loop.run_in_executor(
            self.executor,
            self.get_player_historical_context,
            player_id, stat_type
        )

    def get_team_historical_context(self, team_id: str, stat_type: str = None) -> Dict[str, Any]:
        """Get historical context for a team including achievements and records."""
        try:
            # Get all historical records for the team
            historical_stats = self.get_historical_stats('team', team_id)

            if not historical_stats:
                return {
                    'team_id': team_id,
                    'has_historical_data': False,
                    'achievements': [],
                    'team_records': [],
                    'season_bests': [],
                    'recent_milestones': []
                }

            # Filter by stat_type if provided
            if stat_type:
                historical_stats = [stat for stat in historical_stats if stat.get('stat_name') == stat_type]

            # Categorize team historical data
            achievements = []
            team_records = []
            season_bests = []
            recent_milestones = []

            # Recent cutoff (last 2 years for teams)
            recent_cutoff = (datetime.utcnow() - timedelta(days=730)).isoformat()

            for record in historical_stats:
                record_type = record.get('record_type', '')
                date_achieved = record.get('date_achieved', '')

                record_data = {
                    'stat_name': record.get('stat_name'),
                    'stat_value': record.get('stat_value'),
                    'date_achieved': date_achieved,
                    'description': record.get('description', ''),
                    'verified': record.get('verified', False)
                }

                if record_type == 'milestone':
                    if date_achieved and date_achieved > recent_cutoff:
                        recent_milestones.append(record_data)
                    else:
                        achievements.append(record_data)

                elif record_type == 'best':
                    team_records.append(record_data)

                elif record_type == 'season_best':
                    season_bests.append(record_data)

            # Sort collections
            achievements.sort(key=lambda x: x.get('date_achieved', ''), reverse=True)
            recent_milestones.sort(key=lambda x: x.get('date_achieved', ''), reverse=True)
            team_records.sort(key=lambda x: x.get('stat_value', 0), reverse=True)
            season_bests.sort(key=lambda x: x.get('date_achieved', ''), reverse=True)

            return {
                'team_id': team_id,
                'has_historical_data': True,
                'achievements': achievements[:15],        # Top 15 achievements
                'team_records': team_records[:10],       # Top 10 records
                'season_bests': season_bests[:10],       # Recent season bests
                'recent_milestones': recent_milestones[:5], # Last 5 milestones
                'total_historical_records': len(historical_stats)
            }

        except Exception as e:
            logger.error(f"Error getting team historical context for {team_id}: {e}")
            return {
                'team_id': team_id,
                'has_historical_data': False,
                'error': str(e)
            }

    async def get_team_historical_context_async(self, team_id: str, stat_type: str = None) -> Dict[str, Any]:
        """Async version of get_team_historical_context."""
        loop = asyncio.get_event_loop()
        return await loop.run_in_executor(
            self.executor,
            self.get_team_historical_context,
            team_id, stat_type
        )<|MERGE_RESOLUTION|>--- conflicted
+++ resolved
@@ -1,32 +1,26 @@
-"""Soccer Database Interface (async optimized version).
-
-- Uses both synchronous and asynchronous Supabase clients for optimal performance
-- Implements concurrent database operations for multiple queries
+"""Soccer Database Interface (sync version).
+
+- Uses synchronous Supabase client (create_client)
 - Adds minimal player stat aggregation from player_match_stats
 - Provides simple season range helper and parsed-query runner
 - Safe ISO datetime parsing (handles trailing 'Z')
-- Performance improvements through async patterns and caching
-- Updated for new Supabase schema: supports new 'player_firstname'/'player_lastname' fields
-- Updated team search to use 'team_name' field, team_code as short_name
-- Uses both players table (for basic stats: goals, assists, rating, appearances) and player_match_stats table for detailed statistical queries
-- Backward compatible with existing schema while supporting new field names
 """
 
 import logging
-import asyncio
-import time
-import hashlib
-import json
-from typing import Dict, List, Optional, Any, Tuple, Union
-from datetime import datetime, timedelta
+from typing import Dict, List, Optional, Any, Tuple
+from datetime import datetime
 from functools import lru_cache
-from concurrent.futures import ThreadPoolExecutor
 from supabase import create_client, Client
 from .query_cache import query_cache
 
 from config.soccer_entities import (
-    Player, Team, Competition, Match, PlayerStatistics, TeamStatistics,
-    Position, CompetitionType, MatchStatus
+    Player,
+    Team,
+    Competition,
+    PlayerStatistics,
+    TeamStatistics,
+    Position,
+    CompetitionType,
 )
 
 logger = logging.getLogger(__name__)
@@ -34,6 +28,7 @@
 
 class DatabaseError(Exception):
     """Base exception for database operations."""
+
     pass
 
 
@@ -51,231 +46,11 @@
 
 
 class SoccerDatabase:
-    """High-level interface for soccer database operations (async optimized)."""
-
-    def __init__(self, supabase_url: str, supabase_key: str, max_workers: int = 10):
-        """Initialize database connection and cache with async support."""
+    """High-level interface for soccer database operations (synchronous)."""
+
+    def __init__(self, supabase_url: str, supabase_key: str):
+        """Initialize database connection and cache."""
         self.supabase: Client = create_client(supabase_url, supabase_key)
-<<<<<<< HEAD
-        self.executor = ThreadPoolExecutor(max_workers=max_workers)
-        self._performance_stats = {
-            "total_queries": 0,
-            "total_time": 0.0,
-            "concurrent_queries": 0,
-            "cache_hits": 0,
-            "cache_misses": 0
-        }
-        # Cache configuration
-        self.cache_ttl_hours = 24  # Cache TTL in hours
-        self.max_cache_size = 1000  # Maximum number of cache entries (LRU eviction when exceeded)
-        logger.info(f"Initialized SoccerDatabase with {max_workers} worker threads for async operations")
-
-    # ---------- Query Cache Methods ----------
-    
-    def _generate_cache_key(self, parsed_query: Any) -> str:
-        """Generate a SHA256 hash for cache lookup based on query components."""
-        try:
-            # Create a dictionary with all relevant query components
-            query_dict = {
-                "entities": [(e.name, e.entity_type.value, e.confidence) for e in parsed_query.entities],
-                "time_context": parsed_query.time_context.value,
-                "comparison_type": parsed_query.comparison_type.value if parsed_query.comparison_type else None,
-                "filters": parsed_query.filters,
-                "statistic_requested": parsed_query.statistic_requested,
-                "statistics_requested": parsed_query.statistics_requested,
-                "query_intent": parsed_query.query_intent
-            }
-            
-            # Convert to JSON string and create SHA256 hash (matching table schema)
-            query_json = json.dumps(query_dict, sort_keys=True)
-            cache_hash = hashlib.sha256(query_json.encode()).hexdigest()
-            
-            logger.debug(f"Generated cache hash: {cache_hash} for query: {parsed_query.original_query}")
-            return cache_hash
-            
-        except Exception as e:
-            logger.warning(f"Failed to generate cache hash: {e}")
-            # Fallback to simple hash of original query
-            return hashlib.sha256(parsed_query.original_query.encode()).hexdigest()
-    
-    def _get_cached_result(self, cache_hash: str) -> Optional[Dict[str, Any]]:
-        """Retrieve cached result from cache table using the new schema."""
-        try:
-            # Query cache table using query_hash field
-            response = self.supabase.table('query_cache').select('*').eq('query_hash', cache_hash).execute()
-            
-            if response.data:
-                cache_entry = response.data[0]
-                
-                # Check if cache entry is still valid (expires_at field)
-                expires_at = datetime.fromisoformat(cache_entry['expires_at'].replace('Z', '+00:00'))
-                
-                if datetime.now(expires_at.tzinfo) < expires_at:
-                    self._performance_stats["cache_hits"] += 1
-                    logger.info(f"Cache hit for hash: {cache_hash}")
-                    
-                    # Update last_accessed_at and increment hit_count for LRU tracking
-                    try:
-                        current_hit_count = cache_entry.get('hit_count', 0)
-                        self.supabase.table('query_cache').update({
-                            'last_accessed_at': datetime.utcnow().isoformat(),
-                            'hit_count': current_hit_count + 1
-                        }).eq('query_hash', cache_hash).execute()
-                    except Exception as e:
-                        logger.warning(f"Failed to update cache access stats for hash {cache_hash}: {e}")
-                    
-                    # Parse and return the cached result (JSONB format)
-                    try:
-                        cached_data = cache_entry['result_data']  # Already parsed as dict from JSONB
-                        # Ensure cached flag is set correctly
-                        result_data = {
-                            "status": "success",
-                            "cached": True,
-                            "cache_hash": cache_hash,
-                            "confidence_score": float(cache_entry.get('confidence_score', 0.9)),
-                            "hit_count": cache_entry.get('hit_count', 0) + 1,
-                            **cached_data
-                        }
-                        # Override any cached=False that might be in cached_data
-                        result_data["cached"] = True
-                        return result_data
-                    except Exception as e:
-                        logger.error(f"Failed to process cached data: {e}")
-                        # Delete invalid cache entry
-                        self.supabase.table('query_cache').delete().eq('query_hash', cache_hash).execute()
-                        return None
-                else:
-                    logger.info(f"Cache entry expired for hash: {cache_hash}")
-                    # Delete expired cache entry
-                    self.supabase.table('query_cache').delete().eq('query_hash', cache_hash).execute()
-                    return None
-            else:
-                self._performance_stats["cache_misses"] += 1
-                logger.debug(f"Cache miss for hash: {cache_hash}")
-                return None
-                
-        except Exception as e:
-            logger.error(f"Error retrieving cached result: {e}")
-            self._performance_stats["cache_misses"] += 1
-            return None
-    
-    def _store_cached_result(self, cache_hash: str, result: Dict[str, Any], original_query: str) -> None:
-        """Store query result in cache table with new schema and LRU management."""
-        try:
-            # Check cache size and perform LRU eviction if necessary
-            self._enforce_cache_size_limit()
-            
-            # Calculate expiration time based on TTL
-            expires_at = (datetime.utcnow() + timedelta(hours=self.cache_ttl_hours)).isoformat()
-            current_time = datetime.utcnow().isoformat()
-            
-            # Calculate confidence score based on result quality
-            confidence_score = self._calculate_confidence_score(result)
-            
-            # Prepare cache entry with new schema
-            cache_data = {
-                "query_hash": cache_hash,
-                "query_text": original_query,
-                "result_data": result,  # JSONB format - Supabase handles conversion
-                "confidence_score": confidence_score,
-                "expires_at": expires_at,
-                "hit_count": 0,  # Initialize hit count
-                "created_at": current_time,
-                "last_accessed_at": current_time
-            }
-            
-            # Insert cache entry (upsert on conflict with query_hash)
-            response = self.supabase.table('query_cache').upsert(cache_data, on_conflict="query_hash").execute()
-            
-            if response.data:
-                logger.info(f"Cached result for hash: {cache_hash}")
-            else:
-                logger.warning(f"Failed to cache result for hash: {cache_hash}")
-                
-        except Exception as e:
-            logger.error(f"Error storing cached result: {e}")
-    
-    def _calculate_confidence_score(self, result: Dict[str, Any]) -> float:
-        """Calculate confidence score for cache entry based on result quality."""
-        try:
-            base_score = 0.8
-            
-            # Adjust based on result status
-            if result.get("status") == "success":
-                base_score += 0.1
-            elif result.get("status") == "error":
-                base_score = 0.3
-            
-            # Adjust based on data availability
-            if result.get("value") is not None and result.get("value") > 0:
-                base_score += 0.05
-            
-            # Adjust based on match count (more matches = higher confidence)
-            matches = result.get("matches", 0)
-            if matches > 10:
-                base_score += 0.05
-            elif matches == 0:
-                base_score -= 0.1
-            
-            return min(0.99, max(0.01, base_score))
-            
-        except Exception:
-            return 0.8  # Default confidence score
-    
-    def _enforce_cache_size_limit(self) -> int:
-        """Enforce cache size limit using LRU eviction strategy with new schema."""
-        try:
-            # Get current cache size
-            count_response = self.supabase.table('query_cache').select('id', count='exact').execute()
-            current_size = count_response.count if hasattr(count_response, 'count') else len(count_response.data or [])
-            
-            if current_size >= self.max_cache_size:
-                # Calculate how many entries to evict (remove 10% of max size to avoid frequent evictions)
-                entries_to_evict = max(1, int(self.max_cache_size * 0.1))
-                
-                logger.info(f"Cache size ({current_size}) exceeds limit ({self.max_cache_size}). Evicting {entries_to_evict} LRU entries.")
-                
-                # Get least recently used entries (prioritize by last_accessed_at, then by hit_count)
-                lru_response = self.supabase.table('query_cache').select('id, query_hash, last_accessed_at, hit_count').order('last_accessed_at', desc=False).order('hit_count', desc=False).limit(entries_to_evict).execute()
-                
-                if lru_response.data:
-                    # Extract IDs to delete
-                    ids_to_delete = [entry['id'] for entry in lru_response.data]
-                    
-                    # Delete LRU entries using ID
-                    delete_response = self.supabase.table('query_cache').delete().in_('id', ids_to_delete).execute()
-                    
-                    deleted_count = len(delete_response.data) if delete_response.data else 0
-                    logger.info(f"Evicted {deleted_count} LRU cache entries")
-                    
-                    return deleted_count
-                else:
-                    logger.warning("Could not retrieve LRU entries for eviction")
-                    return 0
-            
-            return 0
-            
-        except Exception as e:
-            logger.error(f"Error enforcing cache size limit: {e}")
-            return 0
-    
-    def _cleanup_expired_cache(self) -> int:
-        """Clean up expired cache entries using expires_at field."""
-        try:
-            # Delete entries where expires_at is in the past
-            current_time = datetime.utcnow().isoformat()
-            response = self.supabase.table('query_cache').delete().lt('expires_at', current_time).execute()
-            
-            deleted_count = len(response.data) if response.data else 0
-            if deleted_count > 0:
-                logger.info(f"Cleaned up {deleted_count} expired cache entries")
-            
-            return deleted_count
-            
-        except Exception as e:
-            logger.error(f"Error cleaning up expired cache: {e}")
-            return 0
-=======
         self.query_cache: Optional[query_cache.QueryCache] = (
             query_cache.create_query_cache()
         )
@@ -283,7 +58,6 @@
         self._player_cache: Dict[str, Player] = {}
         self._team_cache: Dict[str, Team] = {}
         self._cache_max_size = 1000
->>>>>>> 4237ccf8
 
     # ---------- Basic entity getters (cached) ----------
 
@@ -327,9 +101,6 @@
 
         # Layer 3: Database lookup (slowest)
         try:
-<<<<<<< HEAD
-            resp = self.supabase.table('players').select('*').eq('id', player_id).single().execute()
-=======
             logger.debug(f"🗄️  Database lookup for player {player_id}")
             resp = (
                 self.supabase.table("players")
@@ -338,7 +109,6 @@
                 .single()
                 .execute()
             )
->>>>>>> 4237ccf8
             data = resp.data
 
             if not data:
@@ -366,11 +136,6 @@
         except Exception as e:
             logger.exception("Error fetching player %s", player_id)
             raise DatabaseError(f"Failed to fetch player: {e}")
-    
-    async def get_player_async(self, player_id: str) -> Optional[Player]:
-        """Get player by ID with caching (async)."""
-        loop = asyncio.get_event_loop()
-        return await loop.run_in_executor(self.executor, self.get_player, player_id)
 
     async def get_team(self, team_id: str) -> Optional[Team]:
         """Get team by ID with layered caching: LRU -> Redis -> Database."""
@@ -387,9 +152,6 @@
         params = {"team_id": team_id, "table": "teams", "operation": "single_select"}
 
         try:
-<<<<<<< HEAD
-            resp = self.supabase.table('teams').select('*').eq('id', team_id).single().execute()
-=======
             cached_result = (
                 await self.query_cache.get_cached_result(query, params)
                 if self.query_cache
@@ -417,7 +179,6 @@
                 .single()
                 .execute()
             )
->>>>>>> 4237ccf8
             data = resp.data
 
             if not data:
@@ -445,35 +206,22 @@
         except Exception as e:
             logger.exception("Error fetching team %s", team_id)
             raise DatabaseError(f"Failed to fetch team: {e}")
-    
-    async def get_team_async(self, team_id: str) -> Optional[Team]:
-        """Get team by ID with caching (async)."""
-        loop = asyncio.get_event_loop()
-        return await loop.run_in_executor(self.executor, self.get_team, team_id)
 
     @lru_cache(maxsize=100)
-    def get_match(self, match_id: str) -> Optional[Match]:
-        """Get match by ID with caching (sync). The 'competitions' table actually stores match data."""
-        try:
-            resp = self.supabase.table('competitions').select('*').eq('id', match_id).single().execute()
+    def get_competition(self, competition_id: str) -> Optional[Competition]:
+        """Get competition by ID with caching (sync)."""
+        try:
+            resp = (
+                self.supabase.table("competitions")
+                .select("*")
+                .eq("id", competition_id)
+                .single()
+                .execute()
+            )
             data = resp.data
             if not data:
                 return None
-            return self._convert_to_match(data)
-        except Exception as e:
-            logger.exception("Error fetching match %s", match_id)
-            raise DatabaseError(f"Failed to fetch match: {e}")
-    
-    @lru_cache(maxsize=100)
-    def get_competition(self, competition_id: str) -> Optional[Competition]:
-        """Get competition by ID with caching (sync). This is a legacy method that may need rework."""
-        try:
-            # Since competitions table stores match data, we'll create a Competition from match data
-            resp = self.supabase.table('competitions').select('*').eq('id', competition_id).single().execute()
-            data = resp.data
-            if not data:
-                return None
-            return self._convert_match_to_competition(data)
+            return self._convert_to_competition(data)
         except Exception as e:
             logger.exception("Error fetching competition %s", competition_id)
             raise DatabaseError(f"Failed to fetch competition: {e}")
@@ -483,38 +231,36 @@
     def search_players(self, query: str, limit: int = 10) -> List[Player]:
         """Search players by name (sync)."""
         try:
-            # Search by player_firstname and player_lastname (current schema)
-            resp = self.supabase.table('players').select('*').or_(
-                f"player_firstname.ilike.%{query}%,player_lastname.ilike.%{query}%"
-            ).limit(limit).execute()
-            
+            resp = (
+                self.supabase.table("players")
+                .select("*")
+                .ilike("name", f"%{query}%")
+                .limit(limit)
+                .execute()
+            )
             rows = resp.data or []
             return [self._convert_to_player(r) for r in rows]
-        except Exception as e:
+        except Exception:
             logger.exception("Error searching players: %s", query)
             logger.warning(f"Returning empty list for player search: {query}")
             return []
-    
-    async def search_players_async(self, query: str, limit: int = 10) -> List[Player]:
-        """Search players by name (async)."""
-        loop = asyncio.get_event_loop()
-        return await loop.run_in_executor(self.executor, self.search_players, query, limit)
 
     def search_teams(self, query: str, limit: int = 10) -> List[Team]:
         """Search teams by name (sync)."""
         try:
-            resp = self.supabase.table('teams').select('*').ilike('team_name', f"%{query}%").limit(limit).execute()
+            resp = (
+                self.supabase.table("teams")
+                .select("*")
+                .ilike("name", f"%{query}%")
+                .limit(limit)
+                .execute()
+            )
             rows = resp.data or []
             return [self._convert_to_team(r) for r in rows]
-        except Exception as e:
+        except Exception:
             logger.exception("Error searching teams: %s", query)
             logger.warning(f"Returning empty list for team search: {query}")
             return []
-    
-    async def search_teams_async(self, query: str, limit: int = 10) -> List[Team]:
-        """Search teams by name (async)."""
-        loop = asyncio.get_event_loop()
-        return await loop.run_in_executor(self.executor, self.search_teams, query, limit)
 
     # ---------- Aggregated stats (player_match_stats) ----------
 
@@ -534,11 +280,11 @@
     def get_player_stat_sum(
         self,
         player_id: str,
-        stat: str,                         # 'goals' | 'assists' | 'minutes_played' ...
+        stat: str,  # 'goals' | 'assists' | 'minutes_played' ...
         start_date: Optional[str] = None,  # 'YYYY-MM-DD'
         end_date: Optional[str] = None,
-        venue: Optional[str] = None,       # 'home' | 'away' | 'neutral'
-        last_n: Optional[int] = None
+        venue: Optional[str] = None,  # 'home' | 'away' | 'neutral'
+        last_n: Optional[int] = None,
     ) -> Dict[str, Any]:
         """
         Minimal aggregation over player_match_stats.
@@ -547,30 +293,35 @@
         """
         try:
             allowed_stats = {
-                "goals", "assists", "minutes_played", "shots_on_target",
-                "tackles", "interceptions", "passes_completed", "passes", "clean_sheets", "saves",
-                "yellow_cards", "red_cards", "fouls_committed", "fouls_drawn",
-                "shots", "pass_accuracy", "rating", "appearances"
+                "goals",
+                "assists",
+                "minutes_played",
+                "shots_on_target",
+                "tackles",
+                "interceptions",
+                "passes_completed",
+                "clean_sheets",
+                "saves",
+                "yellow_cards",
+                "red_cards",
+                "fouls_committed",
+                "fouls_drawn",
             }
             if stat not in allowed_stats:
-                return {"status": "not_supported", "reason": f"stat_not_supported:{stat}"}
+                return {
+                    "status": "not_supported",
+                    "reason": f"stat_not_supported:{stat}",
+                }
 
             qb = (
-                self.supabase
-                .table("player_match_stats")
-                .select(f"{stat}")
+                self.supabase.table("player_match_stats")
+                .select(f"{stat}, match_date")
                 .eq("player_id", player_id)
-            )
-
-            # player_match_stats table structure - may not have date fields in current schema
+                .order("match_date", desc=True)
+            )
+
             if start_date and end_date:
-                logger.info(f"Date filtering requested - attempting to filter by date range")
-                # Try to filter by date if date fields exist
-                try:
-                    qb = qb.gte("match_date", start_date).lte("match_date", end_date)
-                except:
-                    logger.info(f"Date filtering not supported in current schema - getting all player data")
-
+                qb = qb.gte("match_date", start_date).lte("match_date", end_date)
             if venue:
                 qb = qb.eq("venue", venue)
             if last_n:
@@ -578,11 +329,11 @@
 
             resp = qb.execute()
             rows = resp.data or []
-            
+
             # Check if any data was found
             if not rows:
                 return {
-                    "status": "no_data", 
+                    "status": "no_data",
                     "reason": "no_matches_found",
                     "matches": 0,
                     "filters": {
@@ -592,21 +343,11 @@
                         "last_n": last_n,
                     },
                 }
-            
-            value = 0
-            for r in rows:
-                stat_value = r.get(stat)
-                if stat_value is not None:
-                    if isinstance(stat_value, (int, float)):
-                        value += stat_value
-                    elif isinstance(stat_value, str):
-                        try:
-                            value += float(stat_value)
-                        except (ValueError, TypeError):
-                            continue
+
+            value = sum((r.get(stat) or 0) for r in rows)
 
             return {
-                "value": int(value) if isinstance(value, (int, float)) else value,
+                "value": int(value),
                 "matches": len(rows),
                 "filters": {
                     "start_date": start_date,
@@ -618,168 +359,18 @@
         except Exception as e:
             logger.exception("Error aggregating player stat sum")
             raise DatabaseError(f"Failed to run player stat query: {e}")
-    
-    async def get_player_stat_sum_async(
-        self,
-        player_id: str,
-        stat: str,
-        start_date: Optional[str] = None,
-        end_date: Optional[str] = None,
-        venue: Optional[str] = None,
-        last_n: Optional[int] = None
-    ) -> Dict[str, Any]:
-        """Async version of get_player_stat_sum with performance tracking."""
-        start_time = time.time()
-        self._performance_stats["total_queries"] += 1
-        
-        try:
-            loop = asyncio.get_event_loop()
-            result = await loop.run_in_executor(
-                self.executor, 
-                self.get_player_stat_sum,
-                player_id, stat, start_date, end_date, venue, last_n
-            )
-            
-            execution_time = time.time() - start_time
-            self._performance_stats["total_time"] += execution_time
-            logger.info(f"Async player stat query completed in {execution_time:.3f}s")
-            
-            return result
-        except Exception as e:
-            execution_time = time.time() - start_time
-            self._performance_stats["total_time"] += execution_time
-            logger.error(f"Async player stat query failed after {execution_time:.3f}s: {e}")
-            raise
-    
-    async def get_multiple_player_stats_concurrent(
-        self,
-        requests: List[Dict[str, Any]]
-    ) -> List[Dict[str, Any]]:
-        """Execute multiple player stat requests concurrently for improved performance."""
-        start_time = time.time()
-        self._performance_stats["concurrent_queries"] += len(requests)
-        
-        logger.info(f"Executing {len(requests)} concurrent player stat queries")
-        
-        # Create tasks for concurrent execution
-        tasks = []
-        for req in requests:
-            task = self.get_player_stat_sum_async(
-                player_id=req.get("player_id"),
-                stat=req.get("stat", "goals"),
-                start_date=req.get("start_date"),
-                end_date=req.get("end_date"),
-                venue=req.get("venue"),
-                last_n=req.get("last_n")
-            )
-            tasks.append(task)
-        
-        # Execute all tasks concurrently
-        results = await asyncio.gather(*tasks, return_exceptions=True)
-        
-        # Process results and handle exceptions
-        processed_results = []
-        for i, result in enumerate(results):
-            if isinstance(result, Exception):
-                logger.error(f"Request {i+1} failed: {result}")
-                processed_results.append({
-                    "status": "error",
-                    "reason": str(result),
-                    "request_index": i
-                })
-            else:
-                processed_results.append(result)
-        
-        execution_time = time.time() - start_time
-        logger.info(f"Concurrent execution of {len(requests)} queries completed in {execution_time:.3f}s")
-        logger.info(f"Average time per query: {execution_time/len(requests):.3f}s")
-        
-        return processed_results
-
-    def get_team_players(self, team_name: str) -> List[Dict[str, Any]]:
-        """
-        Get all players for a given team from Supabase.
-        """
-        try:
-            team_players = []
-            
-            # First, we need to get the team_id from the teams table
-            try:
-                # Try exact match first
-                team_response = self.supabase.table("teams").select("id, team_name").eq("team_name", team_name).execute()
-                if not team_response.data:
-                    # Try fuzzy match with ilike (case-insensitive partial match)
-                    team_response = self.supabase.table("teams").select("id, team_name").ilike("team_name", f"%{team_name}%").execute()
-                    if not team_response.data:
-                        logger.warning(f"Team '{team_name}' not found in teams table (tried exact and fuzzy match)")
-                        
-                        # Debug: Show available teams for troubleshooting
-                        try:
-                            all_teams = self.supabase.table("teams").select("id, team_name").limit(20).execute()
-                            available_teams = [team['team_name'] for team in (all_teams.data or [])]
-                            logger.info(f"Available teams in database: {available_teams}")
-                        except Exception as debug_e:
-                            logger.error(f"Could not fetch available teams for debugging: {debug_e}")
-                        
-                        return []
-                
-                team_id = team_response.data[0]['id']
-                
-                # Now get players for this team using team_id (current schema)
-                response = self.supabase.table("players").select("id, player_firstname, player_lastname, position, team_id").eq("team_id", team_id).execute()
-                
-                if response.data:
-                    for player in response.data:
-                        # Current schema format (player_firstname + player_lastname)
-                        player_name = f"{player.get('player_firstname', '')} {player.get('player_lastname', '')}".strip()
-                        if not player_name:
-                            player_name = player.get('player_firstname') or player.get('player_lastname') or f"Player {player.get('id', 'Unknown')}"
-                            
-                        team_players.append({
-                            'id': str(player['id']),
-                            'name': player_name,
-                            'position': player.get('position'),
-                            'team_id': str(player['team_id'])
-                        })
-                
-            except Exception as e:
-                logger.warning(f"Error getting team players for {team_name}: {e}")
-                # Fallback: try to get all players and filter by name pattern
-                try:
-                    response = self.supabase.table("players").select("id, player_firstname, player_lastname, position, team_id").execute()
-                    # This is a simple fallback - in real implementation you'd have proper team mapping
-                    for player in response.data:
-                        # Current schema format (player_firstname + player_lastname)
-                        player_name = f"{player.get('player_firstname', '')} {player.get('player_lastname', '')}".strip()
-                        if not player_name:
-                            player_name = player.get('player_firstname') or player.get('player_lastname') or f"Player {player.get('id', 'Unknown')}"
-                            
-                        team_players.append({
-                            'id': str(player['id']),
-                            'name': player_name,
-                            'position': player.get('position'),
-                            'team_id': str(player.get('team_id', ''))
-                        })
-                except Exception as fallback_error:
-                    logger.error(f"Fallback also failed for {team_name}: {fallback_error}")
-            
-            return team_players
-            
-        except Exception as e:
-            logger.exception(f"Error getting team players for {team_name}")
-            return []
 
     # ---------- Convenience: run from ParsedSoccerQuery ----------
 
     async def run_from_parsed(
         self,
-        parsed: Any,                        # ParsedSoccerQuery
+        parsed: Any,  # ParsedSoccerQuery
         player_name_to_id: Optional[Dict[str, str]] = None,
-        default_season_label: str = "2024-25"
+        default_season_label: str = "2024-25",
     ) -> Dict[str, Any]:
         """
-        Execute a query from a ParsedSoccerQuery with cache-first approach.
-        First checks cache table, then executes query and stores result if not cached.
+        Execute a minimal, happy-path query directly from a ParsedSoccerQuery.
+        Scope: single player stat lookup (goals/assists/minutes_played), with season & venue & last N support.
         """
         # Generate optimized cache parameters - only include essential query components
         cache_query = "parsed_query"
@@ -806,403 +397,47 @@
             logger.warning(f"Cache lookup failed, proceeding without cache: {e}")
 
         try:
-            # Generate cache hash for this query
-            cache_hash = self._generate_cache_key(parsed)
-            
-            # Try to get cached result first
-            cached_result = self._get_cached_result(cache_hash)
-            if cached_result:
-                logger.info(f"Returning cached result for query: {parsed.original_query}")
-                return cached_result
-            
-            # Cache miss - execute the actual query
-            logger.info(f"Cache miss - executing query: {parsed.original_query}")
-            
-            # Check if this is a match query (contains "vs", "versus", "match")
-            if self._is_match_query(parsed):
-                result = self._handle_match_query(parsed, default_season_label)
+            # 1) pick a player entity
+            player_name = None
+            for e in parsed.entities:
+                if (
+                    getattr(e, "entity_type", None)
+                    and str(e.entity_type.value) == "player"
+                ):
+                    player_name = e.name
+                    break
+            if not player_name:
+                return {"status": "not_supported", "reason": "no_player_found"}
+
+            # 2) resolve player_id
+            pid = None
+            if player_name_to_id and player_name.lower() in player_name_to_id:
+                pid = player_name_to_id[player_name.lower()]
             else:
-                # Pick a player or team entity
-                player_name = None
-                team_name = None
-                for e in parsed.entities:
-                    if getattr(e, "entity_type", None):
-                        if str(e.entity_type.value) == "player":
-                            player_name = e.name
-                        elif str(e.entity_type.value) == "team":
-                            team_name = e.name
-                
-                # Handle player queries
-                if player_name:
-                    result = self._handle_player_query(parsed, player_name, player_name_to_id, default_season_label)
-                # Handle team queries
-                elif team_name:
-                    result = self._handle_team_query(parsed, team_name, default_season_label)
-                else:
-                    result = {"status": "not_supported", "reason": "no_player_or_team_found"}
-            
-            # Store successful results in cache (avoid caching errors)
-            if result.get("status") == "success":
-                # Add cache metadata to result
-                result["cached"] = False
-                result["cache_hash"] = cache_hash
-                
-                # Store in cache for future queries
-                self._store_cached_result(cache_hash, result, parsed.original_query)
-                logger.info(f"Stored result in cache for query: {parsed.original_query}")
-            
-            return result
-
-        except Exception as e:
-            logger.exception("Error in run_from_parsed")
-            return {"status": "error", "reason": str(e)}
-
-    def _is_match_query(self, parsed: Any) -> bool:
-        """Check if this is a match query (contains vs, versus, match keywords)."""
-        query_lower = parsed.original_query.lower()
-        match_keywords = ['vs', 'versus', 'match', 'game', 'fixture']
-        return any(keyword in query_lower for keyword in match_keywords)
-
-    def _handle_match_query(self, parsed: Any, default_season_label: str = "2024-25") -> Dict[str, Any]:
-        """Handle match queries to return match results and statistics."""
-        try:
-            # Extract team names from entities
-            team_entities = [e for e in parsed.entities if e.entity_type.value == "team"]
-            
-            if len(team_entities) < 2:
-                return {"status": "error", "reason": "Need at least 2 teams for match query"}
-            
-            team1_name = team_entities[0].name
-            team2_name = team_entities[1].name
-            
-            logger.info(f"Processing match query: {team1_name} vs {team2_name}")
-            
-            # Get team IDs
-            team1_id = self._get_team_id_by_name(team1_name)
-            team2_id = self._get_team_id_by_name(team2_name)
-            
-            if not team1_id or not team2_id:
-                return {"status": "error", "reason": f"Could not find team IDs for {team1_name} and/or {team2_name}"}
-            
-            # Find matches between these teams
-            match_results = self._get_match_results(team1_id, team2_id)
-            
-            if not match_results:
-                return {"status": "no_data", "reason": "No matches found between these teams"}
-            
-            # Return the most recent match result
-            latest_match = match_results[0]  # Assuming sorted by date
-            
-            return {
-                "status": "success",
-                "query_type": "match_result",
-                "match": {
-                    "team1": {
-                        "name": team1_name,
-                        "id": team1_id,
-                        "goals": latest_match["team1_goals"]
-                    },
-                    "team2": {
-                        "name": team2_name,
-                        "id": team2_id,
-                        "goals": latest_match["team2_goals"]
-                    },
-                    "winner": latest_match["winner"],
-                    "score": f"{latest_match['team1_goals']}-{latest_match['team2_goals']}",
-                    "match_id": latest_match["match_id"],
-                    "statistics": latest_match["statistics"]
-                }
+                # fallback: try fuzzy search in DB
+                players = self.search_players(player_name, limit=1)
+                pid = players[0].id if players else None
+
+            if not pid:
+                return {"status": "no_data", "reason": "player_not_found"}
+
+            # 3) stat
+            stat_map = {
+                "goals": "goals",
+                "assists": "assists",
+                "minutes": "minutes_played",
             }
-            
-        except Exception as e:
-            logger.exception(f"Error handling match query: {e}")
-            return {"status": "error", "reason": str(e)}
-
-    def _get_team_id_by_name(self, team_name: str) -> Optional[str]:
-        """Get team ID by team name."""
-        try:
-            # Search for team by name
-            teams = self.search_teams(team_name, limit=1)
-            if teams:
-                return teams[0].id
-            return None
-        except Exception as e:
-            logger.warning(f"Error getting team ID for {team_name}: {e}")
-            return None
-
-    def _get_match_results(self, team1_id: str, team2_id: str) -> List[Dict[str, Any]]:
-        """Get match results between two teams by analyzing player_match_stats."""
-        try:
-            # Get all player stats for matches involving both teams
-            response = self.supabase.table("player_match_stats").select("*").execute()
-            all_stats = response.data or []
-            
-            # Group by match_id and calculate team goals
-            match_data = {}
-            
-            for stat in all_stats:
-                match_id = stat.get("match_id")
-                team_id = stat.get("team_id")
-                goals = stat.get("goals", 0)
-                
-                if not match_id or not team_id:
-                    continue
-                
-                if match_id not in match_data:
-                    match_data[match_id] = {
-                        "team1_goals": 0,
-                        "team2_goals": 0,
-                        "team1_stats": [],
-                        "team2_stats": []
-                    }
-                
-                # Check if this match involves both teams
-                teams_in_match = set()
-                for existing_stat in all_stats:
-                    if existing_stat.get("match_id") == match_id:
-                        teams_in_match.add(existing_stat.get("team_id"))
-                
-                if team1_id in teams_in_match and team2_id in teams_in_match:
-                    # This is a match between our two teams
-                    if team_id == team1_id:
-                        match_data[match_id]["team1_goals"] += goals if goals else 0
-                        match_data[match_id]["team1_stats"].append(stat)
-                    elif team_id == team2_id:
-                        match_data[match_id]["team2_goals"] += goals if goals else 0
-                        match_data[match_id]["team2_stats"].append(stat)
-            
-            # Convert to results format
-            results = []
-            for match_id, data in match_data.items():
-                # Include all matches, even if no goals (0-0 draws)
-                # Determine winner
-                if data["team1_goals"] > data["team2_goals"]:
-                    winner = "team1"
-                elif data["team2_goals"] > data["team1_goals"]:
-                    winner = "team2"
-                else:
-                    winner = "draw"
-                
-                # Calculate additional statistics
-                statistics = self._calculate_match_statistics(data["team1_stats"], data["team2_stats"])
-                
-                results.append({
-                    "match_id": match_id,
-                    "team1_goals": data["team1_goals"],
-                    "team2_goals": data["team2_goals"],
-                    "winner": winner,
-                    "statistics": statistics
-                })
-            
-            # Sort by match_id (assuming higher numbers are more recent)
-            results.sort(key=lambda x: x["match_id"], reverse=True)
-            
-            return results
-            
-        except Exception as e:
-            logger.exception(f"Error getting match results: {e}")
-            return []
-
-    def _calculate_match_statistics(self, team1_stats: List[Dict], team2_stats: List[Dict]) -> Dict[str, Any]:
-        """Calculate match statistics from player stats."""
-        try:
-            # Calculate team totals
-            team1_totals = {
-                "shots": sum(stat.get("shots", 0) for stat in team1_stats if stat.get("shots")),
-                "shots_on_target": sum(stat.get("shots_on_target", 0) for stat in team1_stats if stat.get("shots_on_target")),
-                "passes": sum(stat.get("passes", 0) for stat in team1_stats if stat.get("passes")),
-                "pass_accuracy": 0,
-                "yellow_cards": sum(stat.get("yellow_cards", 0) for stat in team1_stats if stat.get("yellow_cards")),
-                "red_cards": sum(stat.get("red_cards", 0) for stat in team1_stats if stat.get("red_cards")),
-                "minutes_played": sum(stat.get("minutes_played", 0) or stat.get("minutes", 0) for stat in team1_stats if stat.get("minutes_played") or stat.get("minutes"))
-            }
-            
-            team2_totals = {
-                "shots": sum(stat.get("shots", 0) for stat in team2_stats if stat.get("shots")),
-                "shots_on_target": sum(stat.get("shots_on_target", 0) for stat in team2_stats if stat.get("shots_on_target")),
-                "passes": sum(stat.get("passes", 0) for stat in team2_stats if stat.get("passes")),
-                "pass_accuracy": 0,
-                "yellow_cards": sum(stat.get("yellow_cards", 0) for stat in team2_stats if stat.get("yellow_cards")),
-                "red_cards": sum(stat.get("red_cards", 0) for stat in team2_stats if stat.get("red_cards")),
-                "minutes_played": sum(stat.get("minutes_played", 0) or stat.get("minutes", 0) for stat in team2_stats if stat.get("minutes_played") or stat.get("minutes"))
-            }
-            
-            # Calculate pass accuracy
-            team1_pass_attempts = sum(stat.get("passes", 0) for stat in team1_stats if stat.get("passes"))
-            team1_pass_completed = sum(stat.get("pass_accuracy", 0) for stat in team1_stats if stat.get("pass_accuracy"))
-            if team1_pass_attempts > 0:
-                team1_totals["pass_accuracy"] = round((team1_pass_completed / team1_pass_attempts) * 100, 1)
-            
-            team2_pass_attempts = sum(stat.get("passes", 0) for stat in team2_stats if stat.get("passes"))
-            team2_pass_completed = sum(stat.get("pass_accuracy", 0) for stat in team2_stats if stat.get("pass_accuracy"))
-            if team2_pass_attempts > 0:
-                team2_totals["pass_accuracy"] = round((team2_pass_completed / team2_pass_attempts) * 100, 1)
-            
-            return {
-                "team1": team1_totals,
-                "team2": team2_totals,
-                "total_shots": team1_totals["shots"] + team2_totals["shots"],
-                "total_goals": team1_totals.get("goals", 0) + team2_totals.get("goals", 0),
-                "total_cards": (team1_totals["yellow_cards"] + team1_totals["red_cards"] + 
-                               team2_totals["yellow_cards"] + team2_totals["red_cards"])
-            }
-            
-        except Exception as e:
-            logger.exception(f"Error calculating match statistics: {e}")
-            return {}
-
-    def _handle_player_query(
-        self,
-        parsed: Any,
-        player_name: str,
-        player_name_to_id: Optional[Dict[str, str]] = None,
-        default_season_label: str = "2024-25"
-    ) -> Dict[str, Any]:
-        """Handle player queries"""
-        # Resolve player_id
-        pid = None
-        if player_name_to_id and player_name.lower() in player_name_to_id:
-            pid = player_name_to_id[player_name.lower()]
-        else:
-            # fallback: try fuzzy search in DB
-            players = self.search_players(player_name, limit=1)
-            pid = players[0].id if players else None
-
-        if not pid:
-            # Debug: Show available players for troubleshooting
-            logger.warning(f"Player '{player_name}' not found in database")
-            try:
-                all_players = self.supabase.table("players").select("id, player_firstname, player_lastname").limit(20).execute()
-                available_players = [f"{player.get('player_firstname', '')} {player.get('player_lastname', '')}".strip()
-                                   for player in (all_players.data or [])]
-                logger.info(f"Available players in database: {available_players}")
-            except Exception as debug_e:
-                logger.error(f"Could not fetch available players for debugging: {debug_e}")
-            
-            return {"status": "no_data", "reason": "player_not_found"}
-
-        # Map statistics - extend statistical type mapping
-        stat_map = {
-            "goals": "goals",
-            "assists": "assists",
-            "ast": "assists",         # Alias for assists
-            "minutes": "minutes_played",
-            "minutes_played": "minutes_played",
-            "shots": "shots",  
-            "shots_on_target": "shots_on_target",
-            "passes": "passes",
-            "pass_completion": "pass_accuracy", 
-            "pass_accuracy": "pass_accuracy",
-            "tackles": "tackles",
-            "interceptions": "interceptions",
-            "clean_sheets": "clean_sheets",
-            "saves": "saves",
-            "yellow_cards": "yellow_cards",
-            "red_cards": "red_cards",
-            "fouls_committed": "fouls_committed",
-            "fouls_drawn": "fouls_drawn",
-            "rating": "rating",
-            "appearances": "appearances",
-            "performance": "performance"
-        }
-        
-        # Check for multiple statistics request (new feature)
-        if hasattr(parsed, 'statistics_requested') and parsed.statistics_requested and len(parsed.statistics_requested) > 1:
-            return self._handle_multiple_player_statistics(pid, player_name, parsed, stat_map, default_season_label)
-        
-        # Check if this is a performance query
-        if not parsed.statistic_requested or parsed.statistic_requested == "performance":
-            return self._get_player_performance(pid, player_name, default_season_label)
-        
-        stat = stat_map.get(parsed.statistic_requested, "goals")
-
-        # Time/season context
-        last_n = None
-        start_date, end_date = None, None
-        if str(parsed.time_context.value) == "last_n_games":
-            n = parsed.filters.get("last_n") if isinstance(parsed.filters, dict) else None
-            if isinstance(n, int) and n > 0:
-                last_n = n
-        elif str(parsed.time_context.value) == "last_season":
-            start_date, end_date = self.season_range("last_season")
-        else:
-            start_date, end_date = self.season_range(default_season_label)
-
-        # Venue filter
-        venue = None
-        if isinstance(parsed.filters, dict):
-            v = parsed.filters.get("venue")
-            if v in {"home", "away", "neutral"}:
-                venue = v
-
-        result = self.get_player_stat_sum(
-            player_id=pid,
-            stat=stat,
-            start_date=start_date,
-            end_date=end_date,
-            venue=venue,
-            last_n=last_n,
-        )
-
-        return {
-            "status": "success",
-            "value": result.get("value", 0),
-            "stat": stat,
-            "player_id": pid,
-            "player_name": player_name,
-            "matches": result.get("matches", 0),
-            "filters": result.get("filters", {})
-        }
-
-    def _get_player_performance(self, player_id: str, player_name: str, default_season_label: str = "2024-25") -> Dict[str, Any]:
-        """Get comprehensive performance stats for a player"""
-        try:
-            # Get multiple statistics for the player
-            stats_to_get = ["goals", "assists", "minutes_played", "shots", "passes", "tackles", "saves", "rating", "appearances"]
-            performance_stats = {}
-            
-            for stat in stats_to_get:
-                try:
-                    result = self.get_player_stat_sum(
-                        player_id=player_id,
-                        stat=stat,
-                        start_date=None,  # Get all data for performance overview
-                        end_date=None,
-                        venue=None,
-                        last_n=None,
-                    )
-                    performance_stats[stat] = result.get("value", 0)
-                except Exception as e:
-                    logger.warning(f"Error getting {stat} for player {player_name}: {e}")
-                    performance_stats[stat] = 0
-            
-            return {
-                "status": "success",
-                "player_id": player_id,
-                "player_name": player_name,
-                "performance": performance_stats,
-                "query_type": "performance_overview"
-            }
-            
-        except Exception as e:
-            logger.exception(f"Error getting performance for player {player_name}")
-            return {"status": "error", "reason": str(e)}
-
-    def _handle_multiple_player_statistics(
-        self,
-        player_id: str,
-        player_name: str,
-        parsed: Any,
-        stat_map: Dict[str, str],
-        default_season_label: str = "2024-25"
-    ) -> Dict[str, Any]:
-        """Handle queries requesting multiple statistics for a player."""
-        try:
-            # Time/season context (same logic as single stat query)
+            stat = stat_map.get((parsed.statistic_requested or "goals"), "goals")
+
+            # 4) time/season
             last_n = None
             start_date, end_date = None, None
             if str(parsed.time_context.value) == "last_n_games":
-                n = parsed.filters.get("last_n") if isinstance(parsed.filters, dict) else None
+                n = (
+                    parsed.filters.get("last_n")
+                    if isinstance(parsed.filters, dict)
+                    else None
+                )
                 if isinstance(n, int) and n > 0:
                     last_n = n
             elif str(parsed.time_context.value) == "last_season":
@@ -1210,64 +445,22 @@
             else:
                 start_date, end_date = self.season_range(default_season_label)
 
-            # Venue filter
+            # 5) venue
             venue = None
-            if parsed.filters:
+            if isinstance(parsed.filters, dict):
                 v = parsed.filters.get("venue")
-                if v in ("home", "away"):
+                if v in {"home", "away", "neutral"}:
                     venue = v
 
-            # Collect all requested statistics
-            multiple_stats = {}
-            total_matches = 0
-            
-            for stat_requested in parsed.statistics_requested:
-                mapped_stat = stat_map.get(stat_requested, stat_requested)
-                
-                try:
-                    result = self.get_player_stat_sum(
-                        player_id=player_id,
-                        stat=mapped_stat,
-                        start_date=start_date,
-                        end_date=end_date,
-                        venue=venue,
-                        last_n=last_n,
-                    )
-                    
-                    multiple_stats[stat_requested] = {
-                        "value": result.get("value", 0),
-                        "stat": mapped_stat,
-                        "matches": result.get("matches", 0)
-                    }
-                    
-                    # Track maximum matches played (some stats may have fewer matches)
-                    total_matches = max(total_matches, result.get("matches", 0))
-                    
-                except Exception as e:
-                    logger.warning(f"Error getting {stat_requested} for player {player_name}: {e}")
-                    multiple_stats[stat_requested] = {
-                        "value": 0,
-                        "stat": mapped_stat,
-                        "matches": 0
-                    }
-
-<<<<<<< HEAD
-            return {
-                "status": "success",
-                "player_id": player_id,
-                "player_name": player_name,
-                "statistics": multiple_stats,
-                "total_matches": total_matches,
-                "query_type": "multiple_statistics",
-                "filters": {
-                    "venue": venue,
-                    "last_n": last_n,
-                    "start_date": start_date.isoformat() if start_date and hasattr(start_date, 'isoformat') else str(start_date) if start_date else None,
-                    "end_date": end_date.isoformat() if end_date and hasattr(end_date, 'isoformat') else str(end_date) if end_date else None
-                }
-            }
-            
-=======
+            result = self.get_player_stat_sum(
+                player_id=pid,
+                stat=stat,
+                start_date=start_date,
+                end_date=end_date,
+                venue=venue,
+                last_n=last_n,
+            )
+
             # Prepare the final response
             final_response = {
                 "entity": {"type": "player", "id": pid, "name": player_name},
@@ -1292,77 +485,9 @@
                 logger.warning(f"Failed to cache result, but continuing: {e}")
 
             return final_response
->>>>>>> 4237ccf8
-        except Exception as e:
-            logger.exception(f"Error getting multiple statistics for player {player_name}")
-            return {"status": "error", "reason": str(e)}
-
-    def _handle_team_query(
-        self,
-        parsed: Any,
-        team_name: str,
-        default_season_label: str = "2024-25"
-    ) -> Dict[str, Any]:
-        """Handle team queries"""
-        # For team queries, we return statistics for all players in the team
-        stat_map = {
-            "goals": "goals",
-            "assists": "assists",
-            "ast": "assists",         # Alias for assists
-            "minutes": "minutes_played",
-            "minutes_played": "minutes_played",
-            "shots": "shots",  
-            "shots_on_target": "shots_on_target",
-            "passes": "passes",
-            "pass_completion": "pass_accuracy", 
-            "pass_accuracy": "pass_accuracy",
-            "tackles": "tackles",
-            "interceptions": "interceptions",
-            "clean_sheets": "clean_sheets",
-            "saves": "saves",
-            "yellow_cards": "yellow_cards",
-            "red_cards": "red_cards",
-            "fouls_committed": "fouls_committed",
-            "fouls_drawn": "fouls_drawn",
-            "rating": "rating",
-            "appearances": "appearances"
-        }
-        stat = stat_map.get((parsed.statistic_requested or "goals"), "goals")
-
-        # Get team players list
-        team_players = self.get_team_players(team_name)
-        if not team_players:
-            return {"status": "no_data", "reason": "team_players_not_found"}
-
-        # Calculate team total statistics
-        total_value = 0
-        total_matches = 0
-        
-        for player in team_players:
-            try:
-                result = self.get_player_stat_sum(
-                    player_id=player['id'],
-                    stat=stat,
-                    start_date=None,  # Don't use date filtering, get all data directly
-                    end_date=None,
-                    venue=None,
-                    last_n=None,
-                )
-                if result.get("value"):
-                    total_value += result.get("value", 0)
-                total_matches += result.get("matches", 0)
-            except Exception as e:
-                logger.warning(f"Error getting stats for player {player['name']}: {e}")
-                continue
-
-        return {
-            "status": "success",
-            "value": total_value,
-            "stat": stat,
-            "team_name": team_name,
-            "matches": total_matches,
-            "player_count": len(team_players)
-        }
+        except Exception as e:
+            logger.exception("run_from_parsed failed")
+            return {"status": "db_error", "message": str(e)}
 
     # ---------- Cache management helpers ----------
 
@@ -1517,82 +642,56 @@
 
     def _convert_to_player(self, data: Dict[str, Any]) -> Player:
         """Convert database record to Player object."""
-        # Handle current schema format with player_firstname/player_lastname
-        player_name = f"{data.get('player_firstname', '')} {data.get('player_lastname', '')}".strip()
-        if not player_name:
-            player_name = data.get('player_firstname') or data.get('player_lastname') or f"Player {data.get('id', 'Unknown')}"
-
         return Player(
-            id=str(data['id']),  # Convert integer ID to string for compatibility
-            name=player_name,
-            common_name=player_name,  # Use full name as common name since common_name field doesn't exist
-            nationality=data.get('player_nationality') or "",  # Use player_nationality field
-            birth_date=None,  # birth_date field doesn't exist in current schema
-            position=self._safe_position(data.get('position')),
-            height_cm=None,  # height_cm field doesn't exist in current schema
-            weight_kg=None,  # weight_kg field doesn't exist in current schema
-            team_id=str(data['team_id']) if data.get('team_id') else None,  # Convert integer to string
-            jersey_number=None,  # jersey_number field doesn't exist in current schema
-            preferred_foot=None,  # preferred_foot field doesn't exist in current schema
-            market_value=None  # market_value field doesn't exist in current schema
+            id=str(data["id"]),
+            name=data["name"],
+            common_name=data.get("common_name", data["name"]),
+            nationality=data.get("nationality") or "",
+            birth_date=_safe_parse_iso(data.get("birth_date")),
+            position=self._safe_position(data.get("position")),
+            height_cm=data.get("height_cm"),
+            weight_kg=data.get("weight_kg"),
+            team_id=str(data["team_id"]) if data.get("team_id") else None,
+            jersey_number=data.get("jersey_number"),
+            preferred_foot=data.get("preferred_foot"),
+            market_value=data.get("market_value"),
         )
 
     def _convert_to_team(self, data: Dict[str, Any]) -> Team:
         """Convert database record to Team object."""
         return Team(
-            id=str(data['id']),  # Convert integer ID to string for compatibility
-            name=data.get('team_name') or f"Team {data.get('id', 'Unknown')}",
-            short_name=data.get('team_code') or data.get('team_name', ''),  # Use team_code as short_name
-            country=data.get('team_country') or "",
-            founded_year=data.get('team_founded'),
-            venue_name=data.get('venue_name'),
-            venue_capacity=data.get('venue_capacity'),
-            coach_name=None,  # coach_name field doesn't exist in current schema
-            logo_url=data.get('team_logo'),
-            primary_color=None,  # primary_color field doesn't exist in current schema
-            secondary_color=None  # secondary_color field doesn't exist in current schema
+            id=str(data["id"]),
+            name=data["name"],
+            short_name=data.get("short_name", data["name"]),
+            country=data.get("country") or "",
+            founded_year=data.get("founded_year"),
+            venue_name=data.get("venue_name"),
+            venue_capacity=data.get("venue_capacity"),
+            coach_name=data.get("coach_name"),
+            logo_url=data.get("logo_url"),
+            primary_color=data.get("primary_color"),
+            secondary_color=data.get("secondary_color"),
         )
 
-    def _convert_to_match(self, data: Dict[str, Any]) -> Match:
-        """Convert database record to Match object."""
-        return Match(
-            id=int(data['id']),
-            name=data['name'],
-            type=data.get('type', 'api-football'),
-            country=data.get('country') or "",
-            season=data.get('season') or "",
-            start_date=data.get('start_date'),
-            end_date=data.get('end_date'),
-            status=data.get('status'),
-            venue_id=data.get('venueId'),
-            league_id=data.get('leagueId'),
-            home_team_id=data.get('homeTeamId'),
-            away_team_id=data.get('awayTeamId'),
-            goals_home=data.get('goalsHome'),
-            goals_away=data.get('goalsAway'),
-            goals_home_half_time=data.get('goalsHomeHalfTime'),
-            goals_away_half_time=data.get('goalsAwayHalfTime'),
-            goals_home_extra_time=data.get('goalsHomeExtraTime'),
-            goals_away_extra_time=data.get('goalsAwayExtraTime'),
-            penalty_home=data.get('penaltyHome'),
-            penalty_away=data.get('penaltyAway')
-        )
-    
-    def _convert_match_to_competition(self, data: Dict[str, Any]) -> Competition:
-        """Convert match data to Competition object for legacy compatibility."""
+    def _convert_to_competition(self, data: Dict[str, Any]) -> Competition:
+        """Convert database record to Competition object."""
         return Competition(
-            id=str(data['id']),
-            name=data['name'],
-            short_name=data.get('name', data['name']),
-            country=data.get('country') or "",
-            type=self._safe_competition_type(data.get('type')),
-            season=data.get('season') or "",
-            start_date=_safe_parse_iso(data.get('start_date')),
-            end_date=_safe_parse_iso(data.get('end_date')),
-            current_matchday=None,
-            number_of_matchdays=None,
-            number_of_teams=None,
-            current_season_id=None
+            id=str(data["id"]),
+            name=data["name"],
+            short_name=data.get("short_name", data["name"]),
+            country=data.get("country") or "",
+            type=self._safe_competition_type(data.get("type")),
+            season=data.get("season") or "",
+            start_date=_safe_parse_iso(data.get("start_date")) or datetime.utcnow(),
+            end_date=_safe_parse_iso(data.get("end_date")) or datetime.utcnow(),
+            current_matchday=data.get("current_matchday"),
+            number_of_matchdays=data.get("number_of_matchdays"),
+            number_of_teams=data.get("number_of_teams"),
+            current_season_id=(
+                str(data["current_season_id"])
+                if data.get("current_season_id")
+                else None
+            ),
         )
 
     def _safe_position(self, raw: Optional[str]) -> Position:
@@ -1608,1173 +707,55 @@
             return CompetitionType.LEAGUE
 
     # (Optional) legacy aggregators retained for compatibility
-    def _aggregate_player_statistics(self, stats_data: List[Dict[str, Any]]) -> PlayerStatistics:
+    def _aggregate_player_statistics(
+        self, stats_data: List[Dict[str, Any]]
+    ) -> PlayerStatistics:
         """Aggregate multiple player statistics records (if you have a player_statistics table)."""
         aggregated = PlayerStatistics()
         for stat in stats_data or []:
-            aggregated.goals += stat.get('goals', 0)
-            aggregated.assists += stat.get('assists', 0)
-            aggregated.minutes_played += stat.get('minutes_played', 0)
-            aggregated.passes_completed += stat.get('passes_completed', 0)
-            aggregated.shots_on_target += stat.get('shots_on_target', 0)
-            aggregated.tackles += stat.get('tackles', 0)
-            aggregated.interceptions += stat.get('interceptions', 0)
-            aggregated.clean_sheets += stat.get('clean_sheets', 0)
-            aggregated.saves += stat.get('saves', 0)
-            aggregated.yellow_cards += stat.get('yellow_cards', 0)
-            aggregated.red_cards += stat.get('red_cards', 0)
-            aggregated.fouls_committed += stat.get('fouls_committed', 0)
-            aggregated.fouls_drawn += stat.get('fouls_drawn', 0)
+            aggregated.goals += stat.get("goals", 0)
+            aggregated.assists += stat.get("assists", 0)
+            aggregated.minutes_played += stat.get("minutes_played", 0)
+            aggregated.passes_completed += stat.get("passes_completed", 0)
+            aggregated.shots_on_target += stat.get("shots_on_target", 0)
+            aggregated.tackles += stat.get("tackles", 0)
+            aggregated.interceptions += stat.get("interceptions", 0)
+            aggregated.clean_sheets += stat.get("clean_sheets", 0)
+            aggregated.saves += stat.get("saves", 0)
+            aggregated.yellow_cards += stat.get("yellow_cards", 0)
+            aggregated.red_cards += stat.get("red_cards", 0)
+            aggregated.fouls_committed += stat.get("fouls_committed", 0)
+            aggregated.fouls_drawn += stat.get("fouls_drawn", 0)
         if stats_data:
             total = len(stats_data)
-            aggregated.pass_accuracy = sum(s.get('pass_accuracy', 0) for s in stats_data) / total
+            aggregated.pass_accuracy = (
+                sum(s.get("pass_accuracy", 0) for s in stats_data) / total
+            )
         return aggregated
 
-    def _aggregate_team_statistics(self, stats_data: List[Dict[str, Any]]) -> TeamStatistics:
+    def _aggregate_team_statistics(
+        self, stats_data: List[Dict[str, Any]]
+    ) -> TeamStatistics:
         """Aggregate multiple team statistics records (if you have a team_statistics table)."""
         aggregated = TeamStatistics()
         for stat in stats_data or []:
-            aggregated.matches_played += stat.get('matches_played', 0)
-            aggregated.wins += stat.get('wins', 0)
-            aggregated.draws += stat.get('draws', 0)
-            aggregated.losses += stat.get('losses', 0)
-            aggregated.goals_scored += stat.get('goals_scored', 0)
-            aggregated.goals_conceded += stat.get('goals_conceded', 0)
-            aggregated.clean_sheets += stat.get('clean_sheets', 0)
-            aggregated.points += stat.get('points', 0)
+            aggregated.matches_played += stat.get("matches_played", 0)
+            aggregated.wins += stat.get("wins", 0)
+            aggregated.draws += stat.get("draws", 0)
+            aggregated.losses += stat.get("losses", 0)
+            aggregated.goals_scored += stat.get("goals_scored", 0)
+            aggregated.goals_conceded += stat.get("goals_conceded", 0)
+            aggregated.clean_sheets += stat.get("clean_sheets", 0)
+            aggregated.points += stat.get("points", 0)
         if stats_data:
             total = len(stats_data)
-            aggregated.possession_avg = sum(s.get('possession_avg', 0) for s in stats_data) / total
-            aggregated.pass_accuracy_avg = sum(s.get('pass_accuracy_avg', 0) for s in stats_data) / total
-            aggregated.shots_per_game = sum(s.get('shots_per_game', 0) for s in stats_data) / total
-        return aggregated
-    
-    # ---------- Performance monitoring and async main methods ----------
-    
-    def get_performance_stats(self) -> Dict[str, Any]:
-        """Get current performance statistics for the database operations."""
-        stats = self._performance_stats.copy()
-        if stats["total_queries"] > 0:
-            stats["average_query_time"] = stats["total_time"] / stats["total_queries"]
-        else:
-            stats["average_query_time"] = 0
-        
-        # Add cache hit rate
-        total_cache_requests = stats["cache_hits"] + stats["cache_misses"]
-        if total_cache_requests > 0:
-            stats["cache_hit_rate"] = stats["cache_hits"] / total_cache_requests
-        else:
-            stats["cache_hit_rate"] = 0
-            
-        return stats
-    
-    def reset_performance_stats(self):
-        """Reset performance statistics."""
-        self._performance_stats = {
-            "total_queries": 0,
-            "total_time": 0.0,
-            "concurrent_queries": 0,
-            "cache_hits": 0,
-            "cache_misses": 0
-        }
-        logger.info("Performance statistics reset")
-    
-    def cleanup_cache(self) -> int:
-        """Clean up expired cache entries. Returns number of entries cleaned."""
-        return self._cleanup_expired_cache()
-    
-    def get_cache_stats(self) -> Dict[str, Any]:
-        """Get cache-specific statistics using new schema."""
-        try:
-            # Get total cache entries
-            response = self.supabase.table('query_cache').select('id', count='exact').execute()
-            total_entries = response.count if hasattr(response, 'count') else len(response.data or [])
-            
-            # Get expired entries count
-            current_time = datetime.utcnow().isoformat()
-            expired_response = self.supabase.table('query_cache').select('id', count='exact').lt('expires_at', current_time).execute()
-            expired_entries = expired_response.count if hasattr(expired_response, 'count') else len(expired_response.data or [])
-            
-            # Get hit count statistics
-            hit_stats_response = self.supabase.table('query_cache').select('hit_count').execute()
-            hit_counts = [entry.get('hit_count', 0) for entry in (hit_stats_response.data or [])]
-            
-            total_hits_in_cache = sum(hit_counts)
-            avg_hits_per_entry = total_hits_in_cache / max(1, total_entries)
-            
-            # Calculate cache utilization
-            cache_utilization = (total_entries / self.max_cache_size) * 100 if self.max_cache_size > 0 else 0
-            
-            return {
-                "total_cache_entries": total_entries,
-                "max_cache_size": self.max_cache_size,
-                "cache_utilization_percent": round(cache_utilization, 2),
-                "expired_entries": expired_entries,
-                "cache_ttl_hours": self.cache_ttl_hours,
-                "cache_hits": self._performance_stats["cache_hits"],
-                "cache_misses": self._performance_stats["cache_misses"],
-                "cache_hit_rate": self._performance_stats["cache_hits"] / max(1, self._performance_stats["cache_hits"] + self._performance_stats["cache_misses"]),
-                "total_hits_in_cache": total_hits_in_cache,
-                "avg_hits_per_entry": round(avg_hits_per_entry, 2),
-                "lru_eviction_enabled": True,
-                "entries_until_eviction": max(0, self.max_cache_size - total_entries)
-            }
-            
-        except Exception as e:
-            logger.error(f"Error getting cache stats: {e}")
-            return {
-                "error": str(e),
-                "cache_hits": self._performance_stats["cache_hits"],
-                "cache_misses": self._performance_stats["cache_misses"]
-            }
-    
-    def clear_cache(self) -> int:
-        """Clear all cache entries. Returns number of entries cleared."""
-        try:
-            response = self.supabase.table('query_cache').delete().neq('cache_key', '').execute()
-            cleared_count = len(response.data) if response.data else 0
-            logger.info(f"Cleared {cleared_count} cache entries")
-            return cleared_count
-        except Exception as e:
-            logger.error(f"Error clearing cache: {e}")
-            return 0
-    
-    def set_cache_config(self, max_size: Optional[int] = None, ttl_hours: Optional[int] = None) -> Dict[str, Any]:
-        """Configure cache settings."""
-        old_config = {
-            "max_cache_size": self.max_cache_size,
-            "cache_ttl_hours": self.cache_ttl_hours
-        }
-        
-        if max_size is not None:
-            if max_size <= 0:
-                raise ValueError("max_size must be greater than 0")
-            self.max_cache_size = max_size
-            logger.info(f"Updated max cache size to {max_size}")
-        
-        if ttl_hours is not None:
-            if ttl_hours <= 0:
-                raise ValueError("ttl_hours must be greater than 0")
-            self.cache_ttl_hours = ttl_hours
-            logger.info(f"Updated cache TTL to {ttl_hours} hours")
-        
-        new_config = {
-            "max_cache_size": self.max_cache_size,
-            "cache_ttl_hours": self.cache_ttl_hours
-        }
-        
-        return {
-            "old_config": old_config,
-            "new_config": new_config,
-            "changes_applied": max_size is not None or ttl_hours is not None
-        }
-    
-    def force_lru_eviction(self, target_size: Optional[int] = None) -> int:
-        """Manually trigger LRU eviction to reduce cache to target size."""
-        try:
-            if target_size is None:
-                target_size = int(self.max_cache_size * 0.8)  # Reduce to 80% of max size
-            
-            # Get current cache size
-            count_response = self.supabase.table('query_cache').select('id', count='exact').execute()
-            current_size = count_response.count if hasattr(count_response, 'count') else len(count_response.data or [])
-            
-            if current_size <= target_size:
-                logger.info(f"Cache size ({current_size}) is already at or below target ({target_size})")
-                return 0
-            
-            entries_to_evict = current_size - target_size
-            logger.info(f"Force evicting {entries_to_evict} LRU entries to reach target size {target_size}")
-            
-            # Get least recently used entries (prioritize by last_accessed_at, then by hit_count)
-            lru_response = self.supabase.table('query_cache').select('id, query_hash, last_accessed_at, hit_count').order('last_accessed_at', desc=False).order('hit_count', desc=False).limit(entries_to_evict).execute()
-            
-            if lru_response.data:
-                # Extract IDs to delete
-                ids_to_delete = [entry['id'] for entry in lru_response.data]
-                
-                # Delete LRU entries
-                delete_response = self.supabase.table('query_cache').delete().in_('id', ids_to_delete).execute()
-                
-                deleted_count = len(delete_response.data) if delete_response.data else 0
-                logger.info(f"Force evicted {deleted_count} LRU cache entries")
-                
-                return deleted_count
-            else:
-                logger.warning("Could not retrieve LRU entries for force eviction")
-                return 0
-                
-        except Exception as e:
-            logger.error(f"Error in force LRU eviction: {e}")
-            return 0
-    
-    async def run_from_parsed_async(
-        self,
-        parsed: Any,
-        player_name_to_id: Optional[Dict[str, str]] = None,
-        default_season_label: str = "2024-25"
-    ) -> Dict[str, Any]:
-        """Async version of run_from_parsed with cache-first approach and enhanced performance."""
-        start_time = time.time()
-        
-        try:
-            # Generate cache hash for this query
-            cache_hash = self._generate_cache_key(parsed)
-            
-            # Try to get cached result first (run in executor to avoid blocking)
-            loop = asyncio.get_event_loop()
-            cached_result = await loop.run_in_executor(
-                self.executor,
-                self._get_cached_result,
-                cache_hash
-            )
-            
-            if cached_result:
-                execution_time = time.time() - start_time
-                logger.info(f"Returning cached result for query in {execution_time:.3f}s: {parsed.original_query}")
-                return cached_result
-            
-            # Cache miss - execute the actual query
-            logger.info(f"Cache miss - executing async query: {parsed.original_query}")
-            
-            # Check if this is a match query (contains "vs", "versus", "match")
-            if self._is_match_query(parsed):
-                result = await loop.run_in_executor(
-                    self.executor, 
-                    self._handle_match_query,
-                    parsed, default_season_label
-                )
-            else:
-                # Pick a player or team entity
-                player_name = None
-                team_name = None
-                for e in parsed.entities:
-                    if getattr(e, "entity_type", None):
-                        if str(e.entity_type.value) == "player":
-                            player_name = e.name
-                        elif str(e.entity_type.value) == "team":
-                            team_name = e.name
-                
-                # Handle player queries with async
-                if player_name:
-                    result = await self._handle_player_query_async(
-                        parsed, player_name, player_name_to_id, default_season_label
-                    )
-                # Handle team queries with async
-                elif team_name:
-                    result = await self._handle_team_query_async(
-                        parsed, team_name, default_season_label
-                    )
-                else:
-                    result = {"status": "not_supported", "reason": "no_player_or_team_found"}
-            
-            # Store successful results in cache (avoid caching errors)
-            if result.get("status") == "success":
-                # Add cache metadata to result
-                result["cached"] = False
-                result["cache_hash"] = cache_hash
-                
-                # Store in cache for future queries (run in executor to avoid blocking)
-                await loop.run_in_executor(
-                    self.executor,
-                    self._store_cached_result,
-                    cache_hash, result, parsed.original_query
-                )
-                
-                execution_time = time.time() - start_time
-                logger.info(f"Stored result in cache after {execution_time:.3f}s for query: {parsed.original_query}")
-            
-            return result
-
-        except Exception as e:
-            execution_time = time.time() - start_time
-            logger.exception(f"Error in async run_from_parsed after {execution_time:.3f}s")
-            return {"status": "error", "reason": str(e)}
-    
-    async def _handle_player_query_async(
-        self,
-        parsed: Any,
-        player_name: str,
-        player_name_to_id: Optional[Dict[str, str]] = None,
-        default_season_label: str = "2024-25"
-    ) -> Dict[str, Any]:
-        """Async version of player query handling."""
-        # Resolve player_id
-        pid = None
-        if player_name_to_id and player_name.lower() in player_name_to_id:
-            pid = player_name_to_id[player_name.lower()]
-        else:
-            # Use async search for better performance
-            players = await self.search_players_async(player_name, limit=1)
-            pid = players[0].id if players else None
-
-        if not pid:
-            return {"status": "no_data", "reason": "player_not_found"}
-
-        # Check for multiple statistics request (new feature)
-        if hasattr(parsed, 'statistics_requested') and parsed.statistics_requested and len(parsed.statistics_requested) > 1:
-            return await self._handle_multiple_player_statistics_async(pid, player_name, parsed, default_season_label)
-        
-        # Check if this is a performance query
-        if not parsed.statistic_requested or parsed.statistic_requested == "performance":
-            return await self._get_player_performance_async(pid, player_name, default_season_label)
-        
-        # Single statistic handling with async
-        stat_map = {
-            "goals": "goals",
-            "assists": "assists",  # Correct field name from players table
-            "ast": "assists",      # Alias for assists
-            "minutes": "minutes_played",
-            "minutes_played": "minutes_played",
-            "shots": "shots",
-            "shots_on_target": "shots_on_target",
-            "passes": "passes",
-            "pass_completion": "pass_accuracy",
-            "pass_accuracy": "pass_accuracy",
-            "tackles": "tackles",
-            "interceptions": "interceptions",
-            "clean_sheets": "clean_sheets",
-            "saves": "saves",
-            "yellow_cards": "yellow_cards",
-            "red_cards": "red_cards",
-            "fouls_committed": "fouls_committed",
-            "fouls_drawn": "fouls_drawn",
-            "rating": "rating",           # Available in players table
-            "appearances": "appearances", # Available in players table
-            "performance": "performance"
-        }
-        
-        stat = stat_map.get(parsed.statistic_requested, "goals")
-
-        # Time/season context
-        last_n = None
-        start_date, end_date = None, None
-        if str(parsed.time_context.value) == "last_n_games":
-            n = parsed.filters.get("last_n") if isinstance(parsed.filters, dict) else None
-            if isinstance(n, int) and n > 0:
-                last_n = n
-        elif str(parsed.time_context.value) == "last_season":
-            start_date, end_date = self.season_range("last_season")
-        else:
-            start_date, end_date = self.season_range(default_season_label)
-
-        # Venue filter
-        venue = None
-        if isinstance(parsed.filters, dict):
-            v = parsed.filters.get("venue")
-            if v in {"home", "away", "neutral"}:
-                venue = v
-
-        result = await self.get_player_stat_sum_async(
-            player_id=pid,
-            stat=stat,
-            start_date=start_date,
-            end_date=end_date,
-            venue=venue,
-            last_n=last_n,
-        )
-
-        return {
-            "status": "success",
-            "value": result.get("value", 0),
-            "stat": stat,
-            "player_id": pid,
-            "player_name": player_name,
-            "matches": result.get("matches", 0),
-            "filters": result.get("filters", {})
-        }
-    
-    async def _handle_multiple_player_statistics_async(
-        self,
-        player_id: str,
-        player_name: str,
-        parsed: Any,
-        default_season_label: str = "2024-25"
-    ) -> Dict[str, Any]:
-        """Async version of multiple player statistics handling."""
-        stat_map = {
-            "goals": "goals",
-            "assists": "assists",  # Correct field name from players table
-            "ast": "assists",      # Alias for assists
-            "minutes": "minutes_played",
-            "minutes_played": "minutes_played",
-            "shots": "shots",  
-            "shots_on_target": "shots_on_target",
-            "passes": "passes",
-            "pass_completion": "pass_accuracy", 
-            "pass_accuracy": "pass_accuracy",
-            "tackles": "tackles",
-            "interceptions": "interceptions",
-            "clean_sheets": "clean_sheets",
-            "saves": "saves",
-            "yellow_cards": "yellow_cards",
-            "red_cards": "red_cards",
-            "fouls_committed": "fouls_committed",
-            "fouls_drawn": "fouls_drawn",
-            "rating": "rating",           # New field
-            "appearances": "appearances"  # New field
-        }
-        
-        # Time/season context 
-        last_n = None
-        start_date, end_date = None, None
-        if str(parsed.time_context.value) == "last_n_games":
-            n = parsed.filters.get("last_n") if isinstance(parsed.filters, dict) else None
-            if isinstance(n, int) and n > 0:
-                last_n = n
-        elif str(parsed.time_context.value) == "last_season":
-            start_date, end_date = self.season_range("last_season")
-        else:
-            start_date, end_date = self.season_range(default_season_label)
-
-        # Venue filter
-        venue = None
-        if parsed.filters:
-            v = parsed.filters.get("venue")
-            if v in ("home", "away"):
-                venue = v
-
-        # Create concurrent requests for all statistics
-        requests = []
-        for stat_requested in parsed.statistics_requested:
-            mapped_stat = stat_map.get(stat_requested, stat_requested)
-            requests.append({
-                "player_id": player_id,
-                "stat": mapped_stat,
-                "start_date": start_date,
-                "end_date": end_date,
-                "venue": venue,
-                "last_n": last_n
-            })
-        
-        # Execute all requests concurrently
-        concurrent_results = await self.get_multiple_player_stats_concurrent(requests)
-        
-        # Format the results
-        multiple_stats = {}
-        total_matches = 0
-        
-        for i, stat_requested in enumerate(parsed.statistics_requested):
-            result = concurrent_results[i]
-            if not isinstance(result, dict) or "status" in result and result["status"] == "error":
-                multiple_stats[stat_requested] = {
-                    "value": 0,
-                    "stat": stat_map.get(stat_requested, stat_requested),
-                    "matches": 0
-                }
-            else:
-                multiple_stats[stat_requested] = {
-                    "value": result.get("value", 0),
-                    "stat": stat_map.get(stat_requested, stat_requested),
-                    "matches": result.get("matches", 0)
-                }
-                total_matches = max(total_matches, result.get("matches", 0))
-
-        return {
-            "status": "success",
-            "player_id": player_id,
-            "player_name": player_name,
-            "statistics": multiple_stats,
-            "total_matches": total_matches,
-            "query_type": "multiple_statistics",
-            "filters": {
-                "venue": venue,
-                "last_n": last_n,
-                "start_date": start_date.isoformat() if start_date and hasattr(start_date, 'isoformat') else str(start_date) if start_date else None,
-                "end_date": end_date.isoformat() if end_date and hasattr(end_date, 'isoformat') else str(end_date) if end_date else None
-            }
-        }
-    
-    async def _get_player_performance_async(
-        self, 
-        player_id: str, 
-        player_name: str, 
-        default_season_label: str = "2024-25"
-    ) -> Dict[str, Any]:
-        """Async version of player performance retrieval."""
-        stats_to_get = ["goals", "assists", "minutes_played", "shots", "passes", "tackles", "saves", "rating", "appearances"]
-        
-        # Create concurrent requests for all performance stats
-        requests = []
-        for stat in stats_to_get:
-            requests.append({
-                "player_id": player_id,
-                "stat": stat,
-                "start_date": None,
-                "end_date": None,
-                "venue": None,
-                "last_n": None
-            })
-        
-        # Execute all requests concurrently
-        concurrent_results = await self.get_multiple_player_stats_concurrent(requests)
-        
-        # Format performance stats
-        performance_stats = {}
-        for i, stat in enumerate(stats_to_get):
-            result = concurrent_results[i]
-            if not isinstance(result, dict) or "status" in result and result["status"] == "error":
-                performance_stats[stat] = 0
-            else:
-                performance_stats[stat] = result.get("value", 0)
-        
-        return {
-            "status": "success",
-            "player_id": player_id,
-            "player_name": player_name,
-            "performance": performance_stats,
-            "query_type": "performance_overview"
-        }
-    
-    async def _handle_team_query_async(
-        self,
-        parsed: Any,
-        team_name: str,
-        default_season_label: str = "2024-25"
-    ) -> Dict[str, Any]:
-        """Async version of team query handling."""
-        # Get team players list asynchronously
-        loop = asyncio.get_event_loop()
-        team_players = await loop.run_in_executor(self.executor, self.get_team_players, team_name)
-        
-        if not team_players:
-            return {"status": "no_data", "reason": "team_players_not_found"}
-
-        stat_map = {
-            "goals": "goals",
-            "assists": "assists",  # Correct field name from players table
-            "ast": "assists",      # Alias for assists
-            "minutes": "minutes_played",
-            "minutes_played": "minutes_played",
-            "shots": "shots",  
-            "shots_on_target": "shots_on_target",
-            "passes": "passes",
-            "pass_completion": "pass_accuracy", 
-            "pass_accuracy": "pass_accuracy",
-            "tackles": "tackles",
-            "interceptions": "interceptions",
-            "clean_sheets": "clean_sheets",
-            "saves": "saves",
-            "yellow_cards": "yellow_cards",
-            "red_cards": "red_cards",
-            "fouls_committed": "fouls_committed",
-            "fouls_drawn": "fouls_drawn",
-            "rating": "rating",           # New field
-            "appearances": "appearances"  # New field
-        }
-        stat = stat_map.get((parsed.statistic_requested or "goals"), "goals")
-
-        # Create concurrent requests for all team players
-        requests = []
-        for player in team_players:
-            requests.append({
-                "player_id": player['id'],
-                "stat": stat,
-                "start_date": None,
-                "end_date": None,
-                "venue": None,
-                "last_n": None
-            })
-        
-        # Execute all requests concurrently
-        concurrent_results = await self.get_multiple_player_stats_concurrent(requests)
-        
-        # Check if this is a ranking query
-        filters = getattr(parsed, 'filters', {})
-        ranking_info = filters.get('ranking') if isinstance(filters, dict) else None
-        
-        if ranking_info and ranking_info.get('type') == 'ranking':
-            # Return individual player rankings instead of team total
-            player_stats = []
-            for i, result in enumerate(concurrent_results):
-                if isinstance(result, dict) and not ("status" in result and result["status"] == "error"):
-                    player_name = team_players[i].get('name', f"Player {team_players[i].get('id')}")
-                    player_stats.append({
-                        "player_name": player_name,
-                        "player_id": team_players[i].get('id'),
-                        "value": result.get("value", 0),
-                        "matches": result.get("matches", 0)
-                    })
-            
-            # Sort by value (descending for "most", ascending for "least")
-            direction = ranking_info.get('direction', 'highest')
-            reverse_sort = (direction == 'highest')
-            player_stats.sort(key=lambda x: x['value'], reverse=reverse_sort)
-            
-            # Get top player(s)
-            if player_stats:
-                top_player = player_stats[0]
-                return {
-                    "status": "success",
-                    "query_type": "team_player_ranking",
-                    "stat": stat,
-                    "team_name": team_name,
-                    "ranking_type": ranking_info.get('keyword', 'most'),
-                    "top_player": top_player,
-                    "all_players": player_stats[:10],  # Top 10
-                    "player_count": len(team_players)
-                }
-            else:
-                return {"status": "no_data", "reason": "no_player_stats_found"}
-        
-        # Default: Calculate team totals (for non-ranking queries)
-        total_value = 0
-        total_matches = 0
-        
-        for result in concurrent_results:
-            if isinstance(result, dict) and not ("status" in result and result["status"] == "error"):
-                total_value += result.get("value", 0)
-                total_matches += result.get("matches", 0)
-
-        return {
-            "status": "success",
-            "value": total_value,
-            "stat": stat,
-            "team_name": team_name,
-            "matches": total_matches,
-            "player_count": len(team_players)
-        }
-
-    # ===== HISTORICAL STATISTICS READING METHODS =====
-
-    def get_historical_stats(self, entity_type: str, entity_id: str, stat_types: List[str] = None,
-                           record_types: List[str] = None, limit: int = None) -> List[Dict[str, Any]]:
-        """Retrieve historical statistics for a specific entity."""
-        try:
-            query = self.supabase.table('historical_records').select('*').eq(
-                'entity_type', entity_type
-            ).eq('entity_id', entity_id)
-
-            if stat_types:
-                query = query.in_('stat_name', stat_types)
-
-            if record_types:
-                query = query.in_('record_type', record_types)
-
-            if limit:
-                query = query.limit(limit)
-
-            # Order by date_achieved descending to get most recent first
-            query = query.order('date_achieved', desc=True)
-
-            response = query.execute()
-            stats = response.data or []
-
-            logger.info(f"Retrieved {len(stats)} historical stats for {entity_type} {entity_id}")
-            return stats
-
-        except Exception as e:
-            logger.error(f"Error retrieving historical stats for {entity_type} {entity_id}: {e}")
-            return []
-
-    async def get_historical_stats_async(self, entity_type: str, entity_id: str, stat_types: List[str] = None,
-                                       record_types: List[str] = None, limit: int = None) -> List[Dict[str, Any]]:
-        """Async version of get_historical_stats."""
-        loop = asyncio.get_event_loop()
-        return await loop.run_in_executor(
-            self.executor,
-            self.get_historical_stats,
-            entity_type, entity_id, stat_types, record_types, limit
-        )
-
-    def get_historical_stats_by_timerange(self, start_date: str, end_date: str,
-                                        entity_type: str = None, stat_types: List[str] = None) -> List[Dict[str, Any]]:
-        """Retrieve historical statistics within a specific time range."""
-        try:
-            query = self.supabase.table('historical_records').select('*').gte(
-                'date_achieved', start_date
-            ).lte('date_achieved', end_date)
-
-            if entity_type:
-                query = query.eq('entity_type', entity_type)
-
-            if stat_types:
-                query = query.in_('stat_name', stat_types)
-
-            query = query.order('date_achieved', desc=True)
-
-            response = query.execute()
-            stats = response.data or []
-
-            logger.info(f"Retrieved {len(stats)} historical stats between {start_date} and {end_date}")
-            return stats
-
-        except Exception as e:
-            logger.error(f"Error retrieving historical stats by timerange: {e}")
-            return []
-
-    async def get_historical_stats_by_timerange_async(self, start_date: str, end_date: str,
-                                                    entity_type: str = None, stat_types: List[str] = None) -> List[Dict[str, Any]]:
-        """Async version of get_historical_stats_by_timerange."""
-        loop = asyncio.get_event_loop()
-        return await loop.run_in_executor(
-            self.executor,
-            self.get_historical_stats_by_timerange,
-            start_date, end_date, entity_type, stat_types
-        )
-
-    def get_comparative_historical_stats(self, entity_ids: List[str], stat_type: str,
-                                       entity_type: str = 'player', record_type: str = None) -> List[Dict[str, Any]]:
-        """Get comparative historical statistics for multiple entities."""
-        try:
-            query = self.supabase.table('historical_records').select('*').eq(
-                'entity_type', entity_type
-            ).eq('stat_name', stat_type).in_('entity_id', entity_ids)
-
-            if record_type:
-                query = query.eq('record_type', record_type)
-
-            query = query.order('stat_value', desc=True)
-
-            response = query.execute()
-            stats = response.data or []
-
-            logger.info(f"Retrieved {len(stats)} comparative historical stats for {stat_type}")
-            return stats
-
-        except Exception as e:
-            logger.error(f"Error retrieving comparative historical stats: {e}")
-            return []
-
-    async def get_comparative_historical_stats_async(self, entity_ids: List[str], stat_type: str,
-                                                   entity_type: str = 'player', record_type: str = None) -> List[Dict[str, Any]]:
-        """Async version of get_comparative_historical_stats."""
-        loop = asyncio.get_event_loop()
-        return await loop.run_in_executor(
-            self.executor,
-            self.get_comparative_historical_stats,
-            entity_ids, stat_type, entity_type, record_type
-        )
-
-    def get_entity_best_historical_stats(self, entity_type: str, entity_id: str,
-                                       top_n: int = 10) -> List[Dict[str, Any]]:
-        """Get the best/highest historical statistics for an entity."""
-        try:
-            query = self.supabase.table('historical_records').select('*').eq(
-                'entity_type', entity_type
-            ).eq('entity_id', entity_id).eq('record_type', 'best').order('stat_value', desc=True)
-
-            if top_n:
-                query = query.limit(top_n)
-
-            response = query.execute()
-            stats = response.data or []
-
-            logger.info(f"Retrieved {len(stats)} best historical stats for {entity_type} {entity_id}")
-            return stats
-
-        except Exception as e:
-            logger.error(f"Error retrieving best historical stats for {entity_type} {entity_id}: {e}")
-            return []
-
-    async def get_entity_best_historical_stats_async(self, entity_type: str, entity_id: str,
-                                                   top_n: int = 10) -> List[Dict[str, Any]]:
-        """Async version of get_entity_best_historical_stats."""
-        loop = asyncio.get_event_loop()
-        return await loop.run_in_executor(
-            self.executor,
-            self.get_entity_best_historical_stats,
-            entity_type, entity_id, top_n
-        )
-
-    def get_entity_career_historical_stats(self, entity_type: str, entity_id: str) -> List[Dict[str, Any]]:
-        """Get career/total historical statistics for an entity."""
-        try:
-            query = self.supabase.table('historical_records').select('*').eq(
-                'entity_type', entity_type
-            ).eq('entity_id', entity_id).eq('record_type', 'career_total').order('stat_name')
-
-            response = query.execute()
-            stats = response.data or []
-
-            logger.info(f"Retrieved {len(stats)} career historical stats for {entity_type} {entity_id}")
-            return stats
-
-        except Exception as e:
-            logger.error(f"Error retrieving career historical stats for {entity_type} {entity_id}: {e}")
-            return []
-
-    async def get_entity_career_historical_stats_async(self, entity_type: str, entity_id: str) -> List[Dict[str, Any]]:
-        """Async version of get_entity_career_historical_stats."""
-        loop = asyncio.get_event_loop()
-        return await loop.run_in_executor(
-            self.executor,
-            self.get_entity_career_historical_stats,
-            entity_type, entity_id
-        )
-
-    def get_recent_historical_milestones(self, entity_type: str = None, entity_id: str = None,
-                                       days: int = 30, limit: int = 20) -> List[Dict[str, Any]]:
-        """Get recent historical milestones and achievements."""
-        try:
-            cutoff_date = (datetime.utcnow() - timedelta(days=days)).isoformat()
-
-            query = self.supabase.table('historical_records').select('*').eq(
-                'record_type', 'milestone'
-            ).gte('date_achieved', cutoff_date).order('date_achieved', desc=True)
-
-            if entity_type:
-                query = query.eq('entity_type', entity_type)
-
-            if entity_id:
-                query = query.eq('entity_id', entity_id)
-
-            if limit:
-                query = query.limit(limit)
-
-            response = query.execute()
-            milestones = response.data or []
-
-            logger.info(f"Retrieved {len(milestones)} recent historical milestones")
-            return milestones
-
-        except Exception as e:
-            logger.error(f"Error retrieving recent historical milestones: {e}")
-            return []
-
-    async def get_recent_historical_milestones_async(self, entity_type: str = None, entity_id: str = None,
-                                                   days: int = 30, limit: int = 20) -> List[Dict[str, Any]]:
-        """Async version of get_recent_historical_milestones."""
-        loop = asyncio.get_event_loop()
-        return await loop.run_in_executor(
-            self.executor,
-            self.get_recent_historical_milestones,
-            entity_type, entity_id, days, limit
-        )
-
-    def get_trending_historical_stats(self, stat_type: str, entity_type: str = 'player',
-                                    limit: int = 10, record_type: str = 'best') -> List[Dict[str, Any]]:
-        """Get trending/top performers for a specific statistic from historical records."""
-        try:
-            query = self.supabase.table('historical_records').select('*').eq(
-                'entity_type', entity_type
-            ).eq('stat_name', stat_type).eq('record_type', record_type).order('stat_value', desc=True)
-
-            if limit:
-                query = query.limit(limit)
-
-            response = query.execute()
-            stats = response.data or []
-
-            logger.info(f"Retrieved {len(stats)} trending historical stats for {stat_type}")
-            return stats
-
-        except Exception as e:
-            logger.error(f"Error retrieving trending historical stats for {stat_type}: {e}")
-            return []
-
-    async def get_trending_historical_stats_async(self, stat_type: str, entity_type: str = 'player',
-                                                limit: int = 10, record_type: str = 'best') -> List[Dict[str, Any]]:
-        """Async version of get_trending_historical_stats."""
-        loop = asyncio.get_event_loop()
-        return await loop.run_in_executor(
-            self.executor,
-            self.get_trending_historical_stats,
-            stat_type, entity_type, limit, record_type
-        )
-
-    def query_historical_records(self, filters: Dict[str, Any], limit: int = 100) -> List[Dict[str, Any]]:
-        """Advanced query interface for historical records with flexible filtering."""
-        try:
-            query = self.supabase.table('historical_records').select('*')
-
-            # Apply filters
-            for field, value in filters.items():
-                if field in ['order_by', 'desc']:
-                    continue  # Skip special control fields
-
-                if isinstance(value, list):
-                    query = query.in_(field, value)
-                elif isinstance(value, dict):
-                    # Support for range queries
-                    if 'gte' in value:
-                        query = query.gte(field, value['gte'])
-                    if 'lte' in value:
-                        query = query.lte(field, value['lte'])
-                    if 'gt' in value:
-                        query = query.gt(field, value['gt'])
-                    if 'lt' in value:
-                        query = query.lt(field, value['lt'])
-                    if 'eq' in value:
-                        query = query.eq(field, value['eq'])
-                else:
-                    query = query.eq(field, value)
-
-            # Default ordering
-            if 'order_by' in filters:
-                order_field = filters['order_by']
-                desc = filters.get('desc', False)
-                query = query.order(order_field, desc=desc)
-            else:
-                query = query.order('date_achieved', desc=True)
-
-            if limit:
-                query = query.limit(limit)
-
-            response = query.execute()
-            records = response.data or []
-
-            logger.info(f"Query returned {len(records)} historical records")
-            return records
-
-        except Exception as e:
-            logger.error(f"Error in advanced historical records query: {e}")
-            return []
-
-    async def query_historical_records_async(self, filters: Dict[str, Any], limit: int = 100) -> List[Dict[str, Any]]:
-        """Async version of query_historical_records."""
-        loop = asyncio.get_event_loop()
-        return await loop.run_in_executor(
-            self.executor,
-            self.query_historical_records,
-            filters, limit
-        )
-
-    def get_entity_historical_summary(self, entity_type: str, entity_id: str) -> Dict[str, Any]:
-        """Get a comprehensive summary of an entity's historical statistics."""
-        try:
-            # Get all historical records for the entity
-            response = self.supabase.table('historical_records').select('*').eq(
-                'entity_type', entity_type
-            ).eq('entity_id', entity_id).execute()
-
-            records = response.data or []
-
-            if not records:
-                return {
-                    'entity_type': entity_type,
-                    'entity_id': entity_id,
-                    'total_records': 0,
-                    'record_types': {},
-                    'statistics': {},
-                    'milestones': [],
-                    'best_performances': [],
-                    'career_totals': []
-                }
-
-            # Categorize records
-            summary = {
-                'entity_type': entity_type,
-                'entity_id': entity_id,
-                'total_records': len(records),
-                'record_types': {},
-                'statistics': {},
-                'milestones': [],
-                'best_performances': [],
-                'career_totals': []
-            }
-
-            for record in records:
-                record_type = record.get('record_type', 'unknown')
-                stat_name = record.get('stat_name', 'unknown')
-
-                # Count by record type
-                summary['record_types'][record_type] = summary['record_types'].get(record_type, 0) + 1
-
-                # Count by statistic type
-                summary['statistics'][stat_name] = summary['statistics'].get(stat_name, 0) + 1
-
-                # Categorize specific records
-                if record_type == 'milestone':
-                    summary['milestones'].append(record)
-                elif record_type == 'best':
-                    summary['best_performances'].append(record)
-                elif record_type == 'career_total':
-                    summary['career_totals'].append(record)
-
-            logger.info(f"Generated historical summary for {entity_type} {entity_id}: {len(records)} total records")
-            return summary
-
-        except Exception as e:
-            logger.error(f"Error generating entity historical summary: {e}")
-            return {}
-
-    async def get_entity_historical_summary_async(self, entity_type: str, entity_id: str) -> Dict[str, Any]:
-        """Async version of get_entity_historical_summary."""
-        loop = asyncio.get_event_loop()
-        return await loop.run_in_executor(
-            self.executor,
-            self.get_entity_historical_summary,
-            entity_type, entity_id
-        )
-
-    def get_player_historical_context(self, player_id: str, stat_type: str = None) -> Dict[str, Any]:
-        """Get historical context for a player including career progression and milestones."""
-        try:
-            # Get all historical records for the player
-            historical_stats = self.get_historical_stats('player', player_id)
-
-            if not historical_stats:
-                return {
-                    'player_id': player_id,
-                    'has_historical_data': False,
-                    'career_highlights': [],
-                    'recent_milestones': [],
-                    'best_performances': [],
-                    'career_totals': {}
-                }
-
-            # Filter by stat_type if provided
-            if stat_type:
-                historical_stats = [stat for stat in historical_stats if stat.get('stat_name') == stat_type]
-
-            # Categorize the data
-            career_highlights = []
-            recent_milestones = []
-            best_performances = []
-            career_totals = {}
-
-            # Recent cutoff (last 365 days)
-            recent_cutoff = (datetime.utcnow() - timedelta(days=365)).isoformat()
-
-            for record in historical_stats:
-                record_type = record.get('record_type', '')
-                date_achieved = record.get('date_achieved', '')
-
-                if record_type == 'milestone':
-                    milestone_data = {
-                        'stat_name': record.get('stat_name'),
-                        'stat_value': record.get('stat_value'),
-                        'date_achieved': date_achieved,
-                        'description': record.get('description', ''),
-                        'verified': record.get('verified', False)
-                    }
-
-                    if date_achieved and date_achieved > recent_cutoff:
-                        recent_milestones.append(milestone_data)
-                    else:
-                        career_highlights.append(milestone_data)
-
-                elif record_type == 'best':
-                    best_performances.append({
-                        'stat_name': record.get('stat_name'),
-                        'stat_value': record.get('stat_value'),
-                        'date_achieved': date_achieved,
-                        'description': record.get('description', ''),
-                        'verified': record.get('verified', False)
-                    })
-
-                elif record_type == 'career_total':
-                    career_totals[record.get('stat_name', 'unknown')] = {
-                        'value': record.get('stat_value'),
-                        'last_updated': date_achieved,
-                        'verified': record.get('verified', False)
-                    }
-
-            # Sort by date (most recent first)
-            career_highlights.sort(key=lambda x: x.get('date_achieved', ''), reverse=True)
-            recent_milestones.sort(key=lambda x: x.get('date_achieved', ''), reverse=True)
-            best_performances.sort(key=lambda x: x.get('stat_value', 0), reverse=True)
-
-            return {
-                'player_id': player_id,
-                'has_historical_data': True,
-                'career_highlights': career_highlights[:10],  # Top 10
-                'recent_milestones': recent_milestones[:5],   # Last 5
-                'best_performances': best_performances[:10], # Top 10
-                'career_totals': career_totals,
-                'total_historical_records': len(historical_stats)
-            }
-
-        except Exception as e:
-            logger.error(f"Error getting player historical context for {player_id}: {e}")
-            return {
-                'player_id': player_id,
-                'has_historical_data': False,
-                'error': str(e)
-            }
-
-    async def get_player_historical_context_async(self, player_id: str, stat_type: str = None) -> Dict[str, Any]:
-        """Async version of get_player_historical_context."""
-        loop = asyncio.get_event_loop()
-        return await loop.run_in_executor(
-            self.executor,
-            self.get_player_historical_context,
-            player_id, stat_type
-        )
-
-    def get_team_historical_context(self, team_id: str, stat_type: str = None) -> Dict[str, Any]:
-        """Get historical context for a team including achievements and records."""
-        try:
-            # Get all historical records for the team
-            historical_stats = self.get_historical_stats('team', team_id)
-
-            if not historical_stats:
-                return {
-                    'team_id': team_id,
-                    'has_historical_data': False,
-                    'achievements': [],
-                    'team_records': [],
-                    'season_bests': [],
-                    'recent_milestones': []
-                }
-
-            # Filter by stat_type if provided
-            if stat_type:
-                historical_stats = [stat for stat in historical_stats if stat.get('stat_name') == stat_type]
-
-            # Categorize team historical data
-            achievements = []
-            team_records = []
-            season_bests = []
-            recent_milestones = []
-
-            # Recent cutoff (last 2 years for teams)
-            recent_cutoff = (datetime.utcnow() - timedelta(days=730)).isoformat()
-
-            for record in historical_stats:
-                record_type = record.get('record_type', '')
-                date_achieved = record.get('date_achieved', '')
-
-                record_data = {
-                    'stat_name': record.get('stat_name'),
-                    'stat_value': record.get('stat_value'),
-                    'date_achieved': date_achieved,
-                    'description': record.get('description', ''),
-                    'verified': record.get('verified', False)
-                }
-
-                if record_type == 'milestone':
-                    if date_achieved and date_achieved > recent_cutoff:
-                        recent_milestones.append(record_data)
-                    else:
-                        achievements.append(record_data)
-
-                elif record_type == 'best':
-                    team_records.append(record_data)
-
-                elif record_type == 'season_best':
-                    season_bests.append(record_data)
-
-            # Sort collections
-            achievements.sort(key=lambda x: x.get('date_achieved', ''), reverse=True)
-            recent_milestones.sort(key=lambda x: x.get('date_achieved', ''), reverse=True)
-            team_records.sort(key=lambda x: x.get('stat_value', 0), reverse=True)
-            season_bests.sort(key=lambda x: x.get('date_achieved', ''), reverse=True)
-
-            return {
-                'team_id': team_id,
-                'has_historical_data': True,
-                'achievements': achievements[:15],        # Top 15 achievements
-                'team_records': team_records[:10],       # Top 10 records
-                'season_bests': season_bests[:10],       # Recent season bests
-                'recent_milestones': recent_milestones[:5], # Last 5 milestones
-                'total_historical_records': len(historical_stats)
-            }
-
-        except Exception as e:
-            logger.error(f"Error getting team historical context for {team_id}: {e}")
-            return {
-                'team_id': team_id,
-                'has_historical_data': False,
-                'error': str(e)
-            }
-
-    async def get_team_historical_context_async(self, team_id: str, stat_type: str = None) -> Dict[str, Any]:
-        """Async version of get_team_historical_context."""
-        loop = asyncio.get_event_loop()
-        return await loop.run_in_executor(
-            self.executor,
-            self.get_team_historical_context,
-            team_id, stat_type
-        )+            aggregated.possession_avg = (
+                sum(s.get("possession_avg", 0) for s in stats_data) / total
+            )
+            aggregated.pass_accuracy_avg = (
+                sum(s.get("pass_accuracy_avg", 0) for s in stats_data) / total
+            )
+            aggregated.shots_per_game = (
+                sum(s.get("shots_per_game", 0) for s in stats_data) / total
+            )
+        return aggregated