"""Soccer Entity Definitions and Configuration.

This module defines the core entities, relationships, and configurations for the soccer
intelligence layer. It provides structured data models and validation for soccer-related
data processing.
"""

from typing import Dict, Optional, Union
from dataclasses import dataclass, field
from datetime import datetime
from enum import Enum


class Position(Enum):
    """Soccer player positions."""

    GOALKEEPER = "GK"
    DEFENDER = "DEF"
    MIDFIELDER = "MID"
    FORWARD = "FWD"
    UNKNOWN = "UNK"


class CompetitionType(Enum):
    """Types of soccer competitions."""

    LEAGUE = "league"
    CUP = "cup"
    INTERNATIONAL = "international"
    FRIENDLY = "friendly"
    API_FOOTBALL = "api-football"


class MatchStatus(Enum):
    """Match status types."""
    SCHEDULED = "scheduled"
    LIVE = "live"
    FINISHED = "Match Finished"
    POSTPONED = "postponed"
    CANCELLED = "cancelled"


class StatisticType(Enum):
    """Types of soccer statistics."""

    GOALS = "goals"
    ASSISTS = "assists"
    MINUTES_PLAYED = "minutes_played"
    PASSES_COMPLETED = "passes_completed"
    PASS_ACCURACY = "pass_accuracy"
    SHOTS_ON_TARGET = "shots_on_target"
    TACKLES = "tackles"
    INTERCEPTIONS = "interceptions"
    CLEAN_SHEETS = "clean_sheets"
    SAVES = "saves"
    YELLOW_CARDS = "yellow_cards"
    RED_CARDS = "red_cards"
    FOULS_COMMITTED = "fouls_committed"
    FOULS_DRAWN = "fouls_drawn"


@dataclass
class PlayerStatistics:
    """Player statistics model with validation."""

    goals: int = 0
    assists: int = 0
    minutes_played: int = 0
    passes_completed: int = 0
    pass_accuracy: float = 0.0
    shots_on_target: int = 0
    tackles: int = 0
    interceptions: int = 0
    clean_sheets: int = 0
    saves: int = 0
    yellow_cards: int = 0
    red_cards: int = 0
    fouls_committed: int = 0
    fouls_drawn: int = 0

    def to_dict(self) -> Dict[str, Union[int, float]]:
        """Convert statistics to dictionary."""
        return {
            "goals": self.goals,
            "assists": self.assists,
            "minutes_played": self.minutes_played,
            "passes_completed": self.passes_completed,
            "pass_accuracy": self.pass_accuracy,
            "shots_on_target": self.shots_on_target,
            "tackles": self.tackles,
            "interceptions": self.interceptions,
            "clean_sheets": self.clean_sheets,
            "saves": self.saves,
            "yellow_cards": self.yellow_cards,
            "red_cards": self.red_cards,
            "fouls_committed": self.fouls_committed,
            "fouls_drawn": self.fouls_drawn,
        }


@dataclass
class TeamStatistics:
    """Team statistics model with validation."""

    matches_played: int = 0
    wins: int = 0
    draws: int = 0
    losses: int = 0
    goals_scored: int = 0
    goals_conceded: int = 0
    clean_sheets: int = 0
    points: int = 0
    possession_avg: float = 0.0
    pass_accuracy_avg: float = 0.0
    shots_per_game: float = 0.0

    def to_dict(self) -> Dict[str, Union[int, float]]:
        """Convert statistics to dictionary."""
        return {
            "matches_played": self.matches_played,
            "wins": self.wins,
            "draws": self.draws,
            "losses": self.losses,
            "goals_scored": self.goals_scored,
            "goals_conceded": self.goals_conceded,
            "clean_sheets": self.clean_sheets,
            "points": self.points,
            "possession_avg": self.possession_avg,
            "pass_accuracy_avg": self.pass_accuracy_avg,
            "shots_per_game": self.shots_per_game,
        }


@dataclass
class Player:
    """Player entity with comprehensive attributes."""

    id: str
    name: str
    common_name: str
    nationality: str
    birth_date: Optional[datetime] = None
    position: Position = Position.UNKNOWN
    height_cm: Optional[int] = None
    weight_kg: Optional[int] = None
    team_id: Optional[str] = None
    jersey_number: Optional[int] = None
    preferred_foot: Optional[str] = None
    market_value: Optional[float] = None
    statistics: PlayerStatistics = field(default_factory=PlayerStatistics)

    def to_dict(self) -> Dict:
        """Convert player to dictionary."""
        return {
            "id": self.id,
            "name": self.name,
            "common_name": self.common_name,
            "nationality": self.nationality,
            "birth_date": self.birth_date.isoformat() if self.birth_date else None,
            "position": self.position.value,
            "height_cm": self.height_cm,
            "weight_kg": self.weight_kg,
            "team_id": self.team_id,
            "jersey_number": self.jersey_number,
            "preferred_foot": self.preferred_foot,
            "market_value": self.market_value,
            "statistics": self.statistics.to_dict(),
        }


@dataclass
class Team:
    """Team entity with comprehensive attributes."""

    id: str
    name: str
    short_name: str
    country: str
    founded_year: Optional[int] = None
    venue_name: Optional[str] = None
    venue_capacity: Optional[int] = None
    coach_name: Optional[str] = None
    logo_url: Optional[str] = None
    primary_color: Optional[str] = None
    secondary_color: Optional[str] = None
    statistics: TeamStatistics = field(default_factory=TeamStatistics)

    def to_dict(self) -> Dict:
        """Convert team to dictionary."""
        return {
            "id": self.id,
            "name": self.name,
            "short_name": self.short_name,
            "country": self.country,
            "founded_year": self.founded_year,
            "venue_name": self.venue_name,
            "venue_capacity": self.venue_capacity,
            "coach_name": self.coach_name,
            "logo_url": self.logo_url,
            "primary_color": self.primary_color,
            "secondary_color": self.secondary_color,
            "statistics": self.statistics.to_dict(),
        }


@dataclass
class Competition:
<<<<<<< HEAD
    """Competition entity with comprehensive attributes."""

=======
    """Competition/League entity with comprehensive attributes."""
>>>>>>> 7e68bfed
    id: str
    name: str
    short_name: str
    country: str
    type: CompetitionType
    season: str
    start_date: Optional[datetime] = None
    end_date: Optional[datetime] = None
    current_matchday: Optional[int] = None
    number_of_matchdays: Optional[int] = None
    number_of_teams: Optional[int] = None
    current_season_id: Optional[str] = None

    def to_dict(self) -> Dict:
        """Convert competition to dictionary."""
        return {
            "id": self.id,
            "name": self.name,
            "short_name": self.short_name,
            "country": self.country,
            "type": self.type.value,
            "season": self.season,
            "start_date": self.start_date.isoformat() if self.start_date else None,
            "end_date": self.end_date.isoformat() if self.end_date else None,
            "current_matchday": self.current_matchday,
            "number_of_matchdays": self.number_of_matchdays,
            "number_of_teams": self.number_of_teams,
            "current_season_id": self.current_season_id,
        }


@dataclass
class Match:
    """Match/Fixture entity based on current Supabase structure."""
    id: int
    name: str  # Competition name (e.g., "Premier League")
    type: str  # Source type (e.g., "api-football")
    country: str
    season: str
    start_date: Optional[str] = None
    end_date: Optional[str] = None
    status: Optional[str] = None
    venue_id: Optional[int] = None
    league_id: Optional[int] = None
    home_team_id: Optional[int] = None
    away_team_id: Optional[int] = None
    goals_home: Optional[int] = None
    goals_away: Optional[int] = None
    goals_home_half_time: Optional[int] = None
    goals_away_half_time: Optional[int] = None
    goals_home_extra_time: Optional[int] = None
    goals_away_extra_time: Optional[int] = None
    penalty_home: Optional[int] = None
    penalty_away: Optional[int] = None
    
    def to_dict(self) -> Dict:
        """Convert match to dictionary."""
        return {
            "id": self.id,
            "name": self.name,
            "type": self.type,
            "country": self.country,
            "season": self.season,
            "start_date": self.start_date,
            "end_date": self.end_date,
            "status": self.status,
            "venue_id": self.venue_id,
            "league_id": self.league_id,
            "home_team_id": self.home_team_id,
            "away_team_id": self.away_team_id,
            "goals_home": self.goals_home,
            "goals_away": self.goals_away,
            "goals_home_half_time": self.goals_home_half_time,
            "goals_away_half_time": self.goals_away_half_time,
            "goals_home_extra_time": self.goals_home_extra_time,
            "goals_away_extra_time": self.goals_away_extra_time,
            "penalty_home": self.penalty_home,
            "penalty_away": self.penalty_away
        }


# Entity Recognition Configuration
ENTITY_RECOGNITION_CONFIG = {
    "player": {
        "min_name_length": 2,
        "max_name_length": 50,
        "confidence_threshold": 0.8,
        "context_boost_words": [
            "scored",
            "assisted",
            "saved",
            "player",
            "striker",
            "midfielder",
            "defender",
            "goalkeeper",
            "captain",
        ],
    },
    "team": {
        "min_name_length": 3,
        "max_name_length": 50,
        "confidence_threshold": 0.85,
        "context_boost_words": ["club", "team", "side", "squad", "lineup", "XI"],
    },
    "competition": {
        "min_name_length": 3,
        "max_name_length": 100,
        "confidence_threshold": 0.9,
        "context_boost_words": [
            "league",
            "cup",
            "tournament",
            "competition",
            "championship",
            "trophy",
        ],
    },
}

# Common soccer terminology and synonyms for natural language processing
SOCCER_TERMINOLOGY = {
    "match_events": {
        "goal": ["goal", "score", "strike", "shot", "header"],
        "assist": ["assist", "pass", "cross", "setup", "created"],
        "save": ["save", "stop", "block", "parry", "denied"],
        "foul": ["foul", "infraction", "violation", "tackle"],
        "card": ["yellow card", "red card", "booking", "sent off"],
        "substitution": ["substitution", "sub", "change", "replacement"],
        "injury": ["injury", "knock", "strain", "hurt", "injured"],
    },
    "positions": {
        "goalkeeper": ["goalkeeper", "keeper", "goalie", "GK"],
        "defender": [
            "defender",
            "centre-back",
            "full-back",
            "wing-back",
            "CB",
            "RB",
            "LB",
        ],
        "midfielder": ["midfielder", "central midfielder", "CDM", "CAM", "CM"],
        "forward": ["forward", "striker", "winger", "CF", "ST", "LW", "RW"],
    },
    "match_phases": {
        "attack": ["attack", "offensive", "forward play", "pressing"],
        "defense": ["defense", "defensive", "back line", "defending"],
        "transition": ["transition", "counter", "break", "turnover"],
        "possession": ["possession", "control", "keeping the ball"],
    },
}<|MERGE_RESOLUTION|>--- conflicted
+++ resolved
@@ -5,7 +5,7 @@
 data processing.
 """
 
-from typing import Dict, Optional, Union
+from typing import Dict, List, Optional, Union
 from dataclasses import dataclass, field
 from datetime import datetime
 from enum import Enum
@@ -13,7 +13,6 @@
 
 class Position(Enum):
     """Soccer player positions."""
-
     GOALKEEPER = "GK"
     DEFENDER = "DEF"
     MIDFIELDER = "MID"
@@ -23,7 +22,6 @@
 
 class CompetitionType(Enum):
     """Types of soccer competitions."""
-
     LEAGUE = "league"
     CUP = "cup"
     INTERNATIONAL = "international"
@@ -42,7 +40,6 @@
 
 class StatisticType(Enum):
     """Types of soccer statistics."""
-
     GOALS = "goals"
     ASSISTS = "assists"
     MINUTES_PLAYED = "minutes_played"
@@ -62,7 +59,6 @@
 @dataclass
 class PlayerStatistics:
     """Player statistics model with validation."""
-
     goals: int = 0
     assists: int = 0
     minutes_played: int = 0
@@ -77,7 +73,7 @@
     red_cards: int = 0
     fouls_committed: int = 0
     fouls_drawn: int = 0
-
+    
     def to_dict(self) -> Dict[str, Union[int, float]]:
         """Convert statistics to dictionary."""
         return {
@@ -94,14 +90,13 @@
             "yellow_cards": self.yellow_cards,
             "red_cards": self.red_cards,
             "fouls_committed": self.fouls_committed,
-            "fouls_drawn": self.fouls_drawn,
+            "fouls_drawn": self.fouls_drawn
         }
 
 
 @dataclass
 class TeamStatistics:
     """Team statistics model with validation."""
-
     matches_played: int = 0
     wins: int = 0
     draws: int = 0
@@ -113,7 +108,7 @@
     possession_avg: float = 0.0
     pass_accuracy_avg: float = 0.0
     shots_per_game: float = 0.0
-
+    
     def to_dict(self) -> Dict[str, Union[int, float]]:
         """Convert statistics to dictionary."""
         return {
@@ -127,14 +122,13 @@
             "points": self.points,
             "possession_avg": self.possession_avg,
             "pass_accuracy_avg": self.pass_accuracy_avg,
-            "shots_per_game": self.shots_per_game,
+            "shots_per_game": self.shots_per_game
         }
 
 
 @dataclass
 class Player:
     """Player entity with comprehensive attributes."""
-
     id: str
     name: str
     common_name: str
@@ -148,7 +142,7 @@
     preferred_foot: Optional[str] = None
     market_value: Optional[float] = None
     statistics: PlayerStatistics = field(default_factory=PlayerStatistics)
-
+    
     def to_dict(self) -> Dict:
         """Convert player to dictionary."""
         return {
@@ -164,14 +158,13 @@
             "jersey_number": self.jersey_number,
             "preferred_foot": self.preferred_foot,
             "market_value": self.market_value,
-            "statistics": self.statistics.to_dict(),
+            "statistics": self.statistics.to_dict()
         }
 
 
 @dataclass
 class Team:
     """Team entity with comprehensive attributes."""
-
     id: str
     name: str
     short_name: str
@@ -184,7 +177,7 @@
     primary_color: Optional[str] = None
     secondary_color: Optional[str] = None
     statistics: TeamStatistics = field(default_factory=TeamStatistics)
-
+    
     def to_dict(self) -> Dict:
         """Convert team to dictionary."""
         return {
@@ -199,18 +192,13 @@
             "logo_url": self.logo_url,
             "primary_color": self.primary_color,
             "secondary_color": self.secondary_color,
-            "statistics": self.statistics.to_dict(),
+            "statistics": self.statistics.to_dict()
         }
 
 
 @dataclass
 class Competition:
-<<<<<<< HEAD
-    """Competition entity with comprehensive attributes."""
-
-=======
     """Competition/League entity with comprehensive attributes."""
->>>>>>> 7e68bfed
     id: str
     name: str
     short_name: str
@@ -223,7 +211,7 @@
     number_of_matchdays: Optional[int] = None
     number_of_teams: Optional[int] = None
     current_season_id: Optional[str] = None
-
+    
     def to_dict(self) -> Dict:
         """Convert competition to dictionary."""
         return {
@@ -238,7 +226,7 @@
             "current_matchday": self.current_matchday,
             "number_of_matchdays": self.number_of_matchdays,
             "number_of_teams": self.number_of_teams,
-            "current_season_id": self.current_season_id,
+            "current_season_id": self.current_season_id
         }
 
 
@@ -299,36 +287,27 @@
         "max_name_length": 50,
         "confidence_threshold": 0.8,
         "context_boost_words": [
-            "scored",
-            "assisted",
-            "saved",
-            "player",
-            "striker",
-            "midfielder",
-            "defender",
-            "goalkeeper",
-            "captain",
-        ],
+            "scored", "assisted", "saved", "player", "striker", 
+            "midfielder", "defender", "goalkeeper", "captain"
+        ]
     },
     "team": {
         "min_name_length": 3,
         "max_name_length": 50,
         "confidence_threshold": 0.85,
-        "context_boost_words": ["club", "team", "side", "squad", "lineup", "XI"],
+        "context_boost_words": [
+            "club", "team", "side", "squad", "lineup", "XI"
+        ]
     },
     "competition": {
         "min_name_length": 3,
         "max_name_length": 100,
         "confidence_threshold": 0.9,
         "context_boost_words": [
-            "league",
-            "cup",
-            "tournament",
-            "competition",
-            "championship",
-            "trophy",
-        ],
-    },
+            "league", "cup", "tournament", "competition", 
+            "championship", "trophy"
+        ]
+    }
 }
 
 # Common soccer terminology and synonyms for natural language processing
@@ -340,26 +319,18 @@
         "foul": ["foul", "infraction", "violation", "tackle"],
         "card": ["yellow card", "red card", "booking", "sent off"],
         "substitution": ["substitution", "sub", "change", "replacement"],
-        "injury": ["injury", "knock", "strain", "hurt", "injured"],
+        "injury": ["injury", "knock", "strain", "hurt", "injured"]
     },
     "positions": {
         "goalkeeper": ["goalkeeper", "keeper", "goalie", "GK"],
-        "defender": [
-            "defender",
-            "centre-back",
-            "full-back",
-            "wing-back",
-            "CB",
-            "RB",
-            "LB",
-        ],
+        "defender": ["defender", "centre-back", "full-back", "wing-back", "CB", "RB", "LB"],
         "midfielder": ["midfielder", "central midfielder", "CDM", "CAM", "CM"],
-        "forward": ["forward", "striker", "winger", "CF", "ST", "LW", "RW"],
+        "forward": ["forward", "striker", "winger", "CF", "ST", "LW", "RW"]
     },
     "match_phases": {
         "attack": ["attack", "offensive", "forward play", "pressing"],
         "defense": ["defense", "defensive", "back line", "defending"],
         "transition": ["transition", "counter", "break", "turnover"],
-        "possession": ["possession", "control", "keeping the ball"],
-    },
+        "possession": ["possession", "control", "keeping the ball"]
+    }
 }