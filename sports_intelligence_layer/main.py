# -*- coding: utf-8 -*-
"""
Main entry point for the Soccer Intelligence Layer (Async Optimized).
Demonstrates the complete end-to-end flow: Query → Parse → SQL → Results
With enhanced performance through async patterns and concurrent execution.
"""

import os
import sys

if sys.platform.startswith('win'):
    import codecs
    sys.stdout = codecs.getwriter('utf-8')(sys.stdout.detach())
    sys.stderr = codecs.getwriter('utf-8')(sys.stderr.detach())

import os
import logging
<<<<<<< HEAD
import time
import asyncio
=======
>>>>>>> 4237ccf8
from typing import Dict, Any, Optional, List
from dotenv import load_dotenv

from src.query_parser import SoccerQueryParser, ParsedSoccerQuery
from src.database import SoccerDatabase, DatabaseError

# Configure minimal logging - only show important results
logging.basicConfig(
    level=logging.WARNING,  # Reduced log level
    format='%(levelname)s: %(message)s',
    handlers=[
        logging.FileHandler('soccer_intelligence.log', mode='w')  # Only log to file
    ]
)
logger = logging.getLogger(__name__)


class SoccerIntelligenceLayer:
    """
    Main class that orchestrates the complete end-to-end flow:
    Query → Parse → SQL → Results
    """
    
    def __init__(self, supabase_url: Optional[str] = None, supabase_key: Optional[str] = None):
        """
        Initialize the Soccer Intelligence Layer.
        
        Args:
            supabase_url: Supabase project URL
            supabase_key: Supabase service role key
        """
        # Load environment variables
        load_dotenv()
        
        # Get Supabase credentials
        self.supabase_url = supabase_url or os.getenv('SUPABASE_URL')
        self.supabase_key = supabase_key or os.getenv('SUPABASE_SERVICE_ROLE_KEY')
        
        if not self.supabase_url or not self.supabase_key:
            raise ValueError(
                "Supabase credentials not found. Please set SUPABASE_URL and "
                "SUPABASE_SERVICE_ROLE_KEY environment variables or pass them directly."
            )
        
        # Initialize components
        self.parser = SoccerQueryParser()
        self.database = SoccerDatabase(self.supabase_url, self.supabase_key)
<<<<<<< HEAD
    
    def process_query(self, query: str) -> Dict[str, Any]:
=======

        logger.info("Soccer Intelligence Layer initialized successfully")

    async def close(self) -> None:
        """
        Close all connections and clean up resources.

        This should be called before application exit to ensure:
        - All database connections are properly closed
        - Cache connections are flushed and closed
        - Resources are freed
        """
        try:
            await self.database.close()
            logger.info("✅ Soccer Intelligence Layer cleanup completed")
        except Exception as e:
            logger.error(f"❌ Error during cleanup: {e}")

    async def __aenter__(self):
        """Async context manager entry."""
        return self

    async def __aexit__(self, exc_type, exc_val, exc_tb):
        """Async context manager exit with automatic cleanup."""
        await self.close()

    async def process_query(self, query: str) -> Dict[str, Any]:
>>>>>>> 4237ccf8
        """
        Sync wrapper for the async process_query_async method.
        
        Args:
            query: Natural language query
            
        Returns:
            Dictionary containing the complete result with metadata
        """
        return asyncio.run(self.process_query_async(query))
    
    async def process_query_async(self, query: str) -> Dict[str, Any]:
        """
        Process a natural language soccer query through the complete async pipeline.
        
        Args:
            query: Natural language query (e.g., "How many goals has Haaland scored this season?")
            
        Returns:
            Dictionary containing the complete result with metadata
        """
        start_time = time.time()
        
        try:
            # Step 1: Parse the query
            parsed_query = self.parser.parse_query(query)
<<<<<<< HEAD
            
=======
            logger.info(
                f"✓ Query parsed successfully. Confidence: {parsed_query.confidence:.2f}"
            )

            # Step 2: Execute the query against the database
            logger.info("Step 2: Executing database query...")
            result = await self.database.run_from_parsed(parsed_query)
            logger.info("✓ Database query executed successfully")
>>>>>>> 4237ccf8

            # Step 2: Execute the query against the database (async)
            result = await self.database.run_from_parsed_async(parsed_query)
            
            # Step 3: Format the response
            response = self._format_response(query, parsed_query, result)
            
            end_time = time.time()
            processing_time = (end_time - start_time) * 1000
            response['metadata']['processing_time_ms'] = processing_time
            
            return response
            
        except Exception as e:
            end_time = time.time()
            processing_time = (end_time - start_time) * 1000
            
            return {
                "status": "error",
                "message": str(e),
                "query": query,
                "timestamp": self._get_timestamp(),
                "processing_time_ms": processing_time
            }
    
    def _format_response(self, original_query: str, parsed_query: ParsedSoccerQuery, 
                        db_result: Dict[str, Any]) -> Dict[str, Any]:
        """
        Format the final response with all relevant information.
        """
        # Format entities
        formatted_entities = []
        for entity in parsed_query.entities:
            formatted_entities.append({
                "name": entity.name,
                "type": entity.entity_type.value,
                "confidence": entity.confidence
            })
        
        # Create parsed query structure
        parsed_structure = {
            "entities": formatted_entities,
            "time_context": parsed_query.time_context.value,
            "statistic_requested": parsed_query.statistic_requested,  # Backward compatibility
            "statistics_requested": getattr(parsed_query, 'statistics_requested', []),  # New multiple stats support
            "comparison_type": parsed_query.comparison_type.value if parsed_query.comparison_type else None,
            "filters": parsed_query.filters,
            "intent": parsed_query.query_intent,
            "confidence": parsed_query.confidence
        }
        
        # Create metadata
        metadata = {
            "timestamp": self._get_timestamp(),
            "processing_time_ms": 0,  # Will be updated by caller
            "data_source": "supabase"
        }
        
        # Assemble final response
        response = {
            "status": "success",
            "query": {
                "original": original_query,
                "parsed": parsed_structure
            },
            "result": db_result,
            "metadata": metadata
        }
        
        return response
    
    def _get_timestamp(self) -> str:
        """Get current timestamp in ISO format."""
        from datetime import datetime
        return datetime.utcnow().isoformat()
    
    async def process_multiple_queries_async(self, queries: List[str]) -> List[Dict[str, Any]]:
        """Process multiple queries concurrently for improved performance."""
        start_time = time.time()
        
        # Create tasks for concurrent execution
        tasks = [self.process_query_async(query) for query in queries]
        
        # Execute all queries concurrently
        results = await asyncio.gather(*tasks, return_exceptions=True)
        
        # Process results and handle exceptions
        processed_results = []
        for i, result in enumerate(results):
            if isinstance(result, Exception):
                processed_results.append({
                    "status": "error",
                    "message": str(result),
                    "query": queries[i],
                    "timestamp": self._get_timestamp(),
                    "processing_time_ms": 0
                })
            else:
                processed_results.append(result)
        
        return processed_results
    
    def get_performance_stats(self) -> Dict[str, Any]:
        """Get performance statistics from the database layer."""
        return self.database.get_performance_stats()
    
    def get_cache_stats(self) -> Dict[str, Any]:
        """Get cache-specific statistics."""
        return self.database.get_cache_stats()
    
    def reset_performance_stats(self):
        """Reset performance statistics."""
        self.database.reset_performance_stats()
    
    def cleanup_cache(self) -> int:
        """Clean up expired cache entries."""
        return self.database.cleanup_cache()
    
    def clear_cache(self) -> int:
        """Clear all cache entries."""
        return self.database.clear_cache()



# Removed async test function - keeping main simple

def print_query_result(query: str, result: Dict[str, Any], query_num: int = None):
    """Print query result in a clean format."""
    header = f"Query {query_num}: " if query_num else "Query: "
    print(f"\n{header}{query}")
    print("-" * 80)
    
    if result.get('status') != 'success':
        print(f"❌ Error: {result.get('message', 'Unknown error')}")
        return
    
    # Get confidence and processing time
    parsed = result.get('query', {}).get('parsed', {})
    confidence = parsed.get('confidence', 0)
    processing_time = result.get('metadata', {}).get('processing_time_ms', 0)
    
    # Check if result was cached
    db_result = result.get('result', {})
    cached = db_result.get('cached', False)
    
    # Also check for cache_hash which indicates it went through cache system
    has_cache_hash = 'cache_hash' in db_result
    cache_info = "🔥 Cached" if cached else ("🔄 Cache-enabled" if has_cache_hash else "🆕 Fresh")
    
    print(f"✅ Success ({cache_info}, Confidence: {confidence:.2f}, Time: {processing_time:.1f}ms)")
    
    # Extract and display the actual data
    db_result = result.get('result', {})
    
    if 'query_type' in db_result and db_result['query_type'] == 'match_result':
        # Match result
        match_data = db_result['match']
        team1 = match_data['team1']
        team2 = match_data['team2']
        score = match_data['score']
        winner = match_data['winner']
        
        if winner == 'team1':
            winner_name = team1['name']
        elif winner == 'team2':
            winner_name = team2['name']
        else:
            winner_name = "Draw"
        
        print(f"🏆 Match: {team1['name']} {score} {team2['name']}")
        print(f"🥇 Winner: {winner_name}")
        print(f"🆔 Match ID: {match_data['match_id']}")
        
        if 'statistics' in match_data:
            stats = match_data['statistics']
            print(f"📊 Match Stats: Shots({stats.get('total_shots', 0)}), Goals({stats.get('total_goals', 0)}), Cards({stats.get('total_cards', 0)})")
    
    elif 'query_type' in db_result and db_result['query_type'] == 'multiple_statistics':
        # Multiple statistics
        player_name = db_result.get('player_name', 'Unknown')
        statistics = db_result.get('statistics', {})
        total_matches = db_result.get('total_matches', 0)
        
        print(f"👤 Player: {player_name}")
        print(f"🎮 Matches: {total_matches}")
        print("📈 Statistics:")
        for stat_name, stat_data in statistics.items():
            value = stat_data.get('value', 0)
            print(f"   • {stat_name.replace('_', ' ').title()}: {value}")
    
    elif 'query_type' in db_result and db_result['query_type'] == 'team_player_ranking':
        # Team player ranking
        team_name = db_result.get('team_name', 'Team')
        ranking_type = db_result.get('ranking_type', 'most')
        stat = db_result.get('stat', 'goals')
        top_player = db_result.get('top_player', {})
        all_players = db_result.get('all_players', [])

        print(f"🏆 {ranking_type.title()} {stat} for {team_name}:")
        print(f"🥇 Top Player: {top_player.get('player_name', 'Unknown')} ({top_player.get('value', 0)} {stat})")

        if len(all_players) > 1:
            print("📊 Top Rankings:")
            for i, player in enumerate(all_players[:5], 1):  # Show top 5
                print(f"   {i}. {player.get('player_name', 'Unknown')}: {player.get('value', 0)} {stat}")

    elif 'query_type' in db_result and db_result['query_type'] == 'historical_stats':
        # Historical statistics
        entity_name = db_result.get('entity_name', 'Entity')
        entity_type = db_result.get('entity_type', 'player')
        historical_data = db_result.get('historical_data', [])
        total_records = db_result.get('total_records', 0)

        print(f"📜 Historical Stats for {entity_name} ({entity_type}):")
        print(f"📊 Total Records: {total_records}")

        if historical_data:
            print("🔍 Recent Records:")
            for i, record in enumerate(historical_data[:5], 1):  # Show top 5
                stat_type = record.get('stat_type', 'unknown')
                record_value = record.get('record_value', 0)
                season = record.get('season', 'Unknown')
                print(f"   {i}. {stat_type}: {record_value} ({season})")

    elif 'query_type' in db_result and db_result['query_type'] == 'historical_comparison':
        # Historical comparison
        comparison_data = db_result.get('comparison_data', {})
        entity1 = comparison_data.get('entity1', {})
        entity2 = comparison_data.get('entity2', {})
        stat_type = db_result.get('stat_type', 'goals')

        print(f"📊 Historical Comparison - {stat_type}:")
        print(f"   {entity1.get('name', 'Entity 1')}: {entity1.get('value', 0)} (Trend: {entity1.get('trend', 'stable')})")
        print(f"   {entity2.get('name', 'Entity 2')}: {entity2.get('value', 0)} (Trend: {entity2.get('trend', 'stable')})")

        if 'winner' in comparison_data:
            winner = comparison_data['winner']
            print(f"🏆 Leader: {winner}")

    elif 'query_type' in db_result and db_result['query_type'] == 'historical_milestones':
        # Historical milestones
        entity_name = db_result.get('entity_name', 'Entity')
        milestones = db_result.get('milestones', [])

        print(f"🏆 Career Milestones for {entity_name}:")

        if milestones:
            for milestone in milestones[:10]:  # Show top 10 milestones
                date = milestone.get('date', 'Unknown')
                description = milestone.get('description', 'Milestone achieved')
                value = milestone.get('value', '')
                print(f"   📅 {date}: {description} {value}")
        else:
            print("   No major milestones found")

    elif 'query_type' in db_result and db_result['query_type'] == 'historical_context':
        # Historical context
        entity_name = db_result.get('entity_name', 'Entity')
        context_data = db_result.get('context_data', {})

        print(f"📖 Historical Context for {entity_name}:")

        if 'summary' in context_data:
            print(f"📝 Summary: {context_data['summary']}")

        if 'key_periods' in context_data:
            periods = context_data['key_periods']
            print("📊 Key Periods:")
            for period in periods[:5]:
                season = period.get('season', 'Unknown')
                performance = period.get('performance', 'Unknown')
                print(f"   • {season}: {performance}")

        if 'trends' in context_data:
            trends = context_data['trends']
            print("📈 Trends:")
            for trend_name, trend_data in trends.items():
                direction = trend_data.get('direction', 'stable')
                significance = trend_data.get('significance', 'moderate')
                print(f"   • {trend_name}: {direction} ({significance})")
    
    elif 'performance' in db_result:
        # Performance query
        performance = db_result['performance']
        print(f"⚽ Performance: {performance}")
    
    elif 'value' in db_result:
        # Regular statistic
        value = db_result['value']
        stat = db_result.get('stat', '')
        entity_name = parsed.get('entities', [{}])[0].get('name', 'Player/Team')
        print(f"📊 {entity_name} {stat}: {value}")
    
    elif 'result' in db_result:
        # Nested result structure
        stat_result = db_result['result']
        if 'value' in stat_result:
            value = stat_result['value']
            stat = db_result.get('stat', '')
            entity_name = parsed.get('entities', [{}])[0].get('name', 'Player/Team')
            print(f"📊 {entity_name} {stat}: {value}")
        elif 'performance' in stat_result:
            performance = stat_result['performance']
            print(f"⚽ Performance: {performance}")
        else:
            print(f"❓ Status: {stat_result.get('status', 'unknown')}")
    
    else:
        # Handle error cases with better messaging
        if 'status' in db_result and db_result.get('status') == 'no_data':
            reason = db_result.get('reason', 'unknown')
            if reason == 'player_not_found':
                print(f"❌ Player not found in database")
                print(f"💡 Hint: Check if the player name is spelled correctly")
            elif reason == 'team_players_not_found':
                print(f"❌ Team not found in database")
                print(f"💡 Hint: Try the full team name (e.g., 'Brighton & Hove Albion' instead of 'Brighton')")
            elif reason == 'no_player_stats_found':
                print(f"❌ No statistics found for the requested players")
                print(f"💡 Hint: Check if the players have data for the current season")
            else:
                print(f"❌ No data found: {reason}")
        elif 'status' in db_result and db_result.get('status') == 'error':
            reason = db_result.get('reason', 'unknown error')
            print(f"❌ Database error: {reason}")
        else:
            print(f"❓ No data found or unrecognized result format")
            print(f"🔍 Raw result keys: {list(db_result.keys())}")
            # Debug: Show the actual result content for troubleshooting
            if 'status' in db_result:
                print(f"🐛 Status: {db_result.get('status')}")
            if 'reason' in db_result:
                print(f"🐛 Reason: {db_result.get('reason')}")
            print(f"🐛 Full result: {db_result}")


def test_cache_functionality(sil: SoccerIntelligenceLayer):
    """Test cache functionality with repeated queries."""
    print("\n🧪 Testing Cache Functionality")
    print("-" * 50)
    
    # Test query that should be cached
    test_query = "How many goals has Kaoru Mitoma scored?"
    
    print(f"Query: {test_query}")
    print("🔄 First execution (should be cache miss)...")
    
    # First execution - should be cache miss
    start_time = time.time()
    result1 = sil.process_query(test_query)
    first_time = (time.time() - start_time) * 1000
    
    cached1 = result1.get('result', {}).get('cached', False)
    print(f"   Result: {'🔥 Cached' if cached1 else '🆕 Fresh'}, Time: {first_time:.1f}ms")
    
    print("🔄 Second execution (should be cache hit)...")
    
    # Second execution - should be cache hit
    start_time = time.time()
    result2 = sil.process_query(test_query)
    second_time = (time.time() - start_time) * 1000
    
    cached2 = result2.get('result', {}).get('cached', False)
    print(f"   Result: {'🔥 Cached' if cached2 else '🆕 Fresh'}, Time: {second_time:.1f}ms")
    
    # Performance comparison
    if cached2 and not cached1:
        improvement = ((first_time - second_time) / first_time) * 100
        print(f"🚀 Cache performance improvement: {improvement:.1f}%")
    
    # Show cache statistics
    try:
        cache_stats = sil.get_cache_stats()
        print(f"\n📊 Cache Statistics:")
        print(f"   Total entries: {cache_stats.get('total_cache_entries', 0)}")
        print(f"   Cache hits: {cache_stats.get('cache_hits', 0)}")
        print(f"   Cache misses: {cache_stats.get('cache_misses', 0)}")
        print(f"   Hit rate: {cache_stats.get('cache_hit_rate', 0):.2%}")
        print(f"   Utilization: {cache_stats.get('cache_utilization_percent', 0):.1f}%")
    except Exception as e:
        print(f"❌ Error getting cache stats: {e}")

<<<<<<< HEAD
=======
    async def test_end_to_end(self) -> List[Dict[str, Any]]:
        """
        Run a comprehensive test of the end-to-end pipeline.
        """
        logger.info("=== RUNNING END-TO-END TESTS ===")
>>>>>>> 4237ccf8

def main():
    """
    Main function - clean output showing actual query results.
    """
    print("🚀 SportsScribe Soccer Intelligence Layer")
    print("=" * 80)
    
    try:
        # Initialize the Soccer Intelligence Layer
        print("⚙️  Initializing...")
        sil = SoccerIntelligenceLayer()
        print("✅ Ready!")
        
        # Test queries
        test_queries = [
            "How many goals has Kaoru Mitoma scored?",
            "What's Danny Welbeck's assist record?",
            "How many goals did Danny Welbeck score?",
            "What are Kaoru Mitoma's stats?",
            "Show me Billy Gilmour's goals, assists, and yellow cards this season",
            "Who scored the most goals for Brighton?",
            "Most assists by Brighton players",
            "Everton players goals",
            "Brighton vs Everton match stats",
            "Abdoulaye Doucouré shots on target",
            "Jordan Pickford performance",
            # Historical queries
            "Messi career milestones",
            "Ronaldo historical goals progression",
            "When did Haaland score his first Premier League goal?",
            "Arsenal's historical performance trends"
        ]
        
        print(f"\nTesting {len(test_queries)} queries:\n")
        
        for i, query in enumerate(test_queries, 1):
            try:
<<<<<<< HEAD
                result = sil.process_query(query)
                print_query_result(query, result, i)
            except Exception as e:
                print(f"\nQuery {i}: {query}")
                print("-" * 80)
                print(f"Error: {e}")
        
        print("\n" + "=" * 80)
        print("All queries completed!")
        
        # Test cache functionality
        test_cache_functionality(sil)
        
        # Show final performance stats
        print("\nFinal Performance Statistics:")
        print("-" * 40)
        try:
            perf_stats = sil.get_performance_stats()
            print(f"Total queries: {perf_stats.get('total_queries', 0)}")
            print(f"Average query time: {perf_stats.get('average_query_time', 0):.3f}s")
            print(f"Cache hit rate: {perf_stats.get('cache_hit_rate', 0):.2%}")
            
            cache_stats = sil.get_cache_stats()
            print(f"Cache entries: {cache_stats.get('total_cache_entries', 0)}")
            print(f"Cache utilization: {cache_stats.get('cache_utilization_percent', 0):.1f}%")
        except Exception as e:
            print(f"Error getting performance stats: {e}")
        
=======
                result = await self.process_query(query)
                results.append(
                    {
                        "test_number": i,
                        "query": query,
                        "status": result.get("status"),
                        "success": result.get("status") == "success",
                    }
                )

                if result.get("status") == "success":
                    logger.info("✓ Test passed")
                else:
                    logger.error(
                        f"✗ Test failed: {result.get('message', 'Unknown error')}"
                    )

            except Exception as e:
                logger.error(f"✗ Test failed with exception: {e}")
                results.append(
                    {
                        "test_number": i,
                        "query": query,
                        "status": "error",
                        "success": False,
                        "error": str(e),
                    }
                )

        # Summary
        successful_tests = sum(1 for r in results if r["success"])
        total_tests = len(results)

        logger.info("\n=== TEST SUMMARY ===")
        logger.info(f"Total tests: {total_tests}")
        logger.info(f"Successful: {successful_tests}")
        logger.info(f"Failed: {total_tests - successful_tests}")
        logger.info(f"Success rate: {(successful_tests / total_tests) * 100:.1f}%")

        return results


async def main() -> None:
    """
    Main function to demonstrate the end-to-end functionality.

    Uses proper resource management with context managers to ensure
    all connections are properly closed before exit.
    """
    try:
        # Initialize the Soccer Intelligence Layer with proper cleanup
        logger.info("Initializing Soccer Intelligence Layer...")
        async with SoccerIntelligenceLayer() as sil:
            # Run end-to-end tests
            await sil.test_end_to_end()

            # Example of processing a single query
            logger.info("\n=== SINGLE QUERY EXAMPLE ===")
            example_query = "How many goals has Kaoru Mitoma scored this season?"
            result = await sil.process_query(example_query)

            logger.info(f"Query: {example_query}")
            logger.info(f"Result: {result}")

        # Context manager automatically calls close() here
        logger.info("✅ All resources cleaned up successfully")

>>>>>>> 4237ccf8
    except Exception as e:
        print(f"Failed to initialize: {e}")
        import traceback
        traceback.print_exc()


if __name__ == "__main__":
    import asyncio

    asyncio.run(main())<|MERGE_RESOLUTION|>--- conflicted
+++ resolved
@@ -1,38 +1,19 @@
-# -*- coding: utf-8 -*-
 """
-Main entry point for the Soccer Intelligence Layer (Async Optimized).
+Main entry point for the Soccer Intelligence Layer.
 Demonstrates the complete end-to-end flow: Query → Parse → SQL → Results
-With enhanced performance through async patterns and concurrent execution.
 """
-
-import os
-import sys
-
-if sys.platform.startswith('win'):
-    import codecs
-    sys.stdout = codecs.getwriter('utf-8')(sys.stdout.detach())
-    sys.stderr = codecs.getwriter('utf-8')(sys.stderr.detach())
 
 import os
 import logging
-<<<<<<< HEAD
-import time
-import asyncio
-=======
->>>>>>> 4237ccf8
 from typing import Dict, Any, Optional, List
 from dotenv import load_dotenv
 
 from src.query_parser import SoccerQueryParser, ParsedSoccerQuery
-from src.database import SoccerDatabase, DatabaseError
-
-# Configure minimal logging - only show important results
+from src.database import SoccerDatabase
+
+# Configure logging
 logging.basicConfig(
-    level=logging.WARNING,  # Reduced log level
-    format='%(levelname)s: %(message)s',
-    handlers=[
-        logging.FileHandler('soccer_intelligence.log', mode='w')  # Only log to file
-    ]
+    level=logging.INFO, format="%(asctime)s - %(name)s - %(levelname)s - %(message)s"
 )
 logger = logging.getLogger(__name__)
 
@@ -42,35 +23,33 @@
     Main class that orchestrates the complete end-to-end flow:
     Query → Parse → SQL → Results
     """
-    
-    def __init__(self, supabase_url: Optional[str] = None, supabase_key: Optional[str] = None):
+
+    def __init__(
+        self, supabase_url: Optional[str] = None, supabase_key: Optional[str] = None
+    ):
         """
         Initialize the Soccer Intelligence Layer.
-        
+
         Args:
             supabase_url: Supabase project URL
             supabase_key: Supabase service role key
         """
         # Load environment variables
         load_dotenv()
-        
+
         # Get Supabase credentials
-        self.supabase_url = supabase_url or os.getenv('SUPABASE_URL')
-        self.supabase_key = supabase_key or os.getenv('SUPABASE_SERVICE_ROLE_KEY')
-        
+        self.supabase_url = supabase_url or os.getenv("SUPABASE_URL")
+        self.supabase_key = supabase_key or os.getenv("SUPABASE_SERVICE_ROLE_KEY")
+
         if not self.supabase_url or not self.supabase_key:
             raise ValueError(
                 "Supabase credentials not found. Please set SUPABASE_URL and "
                 "SUPABASE_SERVICE_ROLE_KEY environment variables or pass them directly."
             )
-        
+
         # Initialize components
         self.parser = SoccerQueryParser()
         self.database = SoccerDatabase(self.supabase_url, self.supabase_key)
-<<<<<<< HEAD
-    
-    def process_query(self, query: str) -> Dict[str, Any]:
-=======
 
         logger.info("Soccer Intelligence Layer initialized successfully")
 
@@ -98,36 +77,21 @@
         await self.close()
 
     async def process_query(self, query: str) -> Dict[str, Any]:
->>>>>>> 4237ccf8
-        """
-        Sync wrapper for the async process_query_async method.
-        
+        """
+        Process a natural language soccer query through the complete pipeline.
+
         Args:
-            query: Natural language query
-            
+            query: Natural language query (e.g., "How many goals has Haaland scored this season?")
+
         Returns:
             Dictionary containing the complete result with metadata
         """
-        return asyncio.run(self.process_query_async(query))
-    
-    async def process_query_async(self, query: str) -> Dict[str, Any]:
-        """
-        Process a natural language soccer query through the complete async pipeline.
-        
-        Args:
-            query: Natural language query (e.g., "How many goals has Haaland scored this season?")
-            
-        Returns:
-            Dictionary containing the complete result with metadata
-        """
-        start_time = time.time()
-        
+        logger.info(f"=== PROCESSING QUERY: '{query}' ===")
+
         try:
             # Step 1: Parse the query
+            logger.info("Step 1: Parsing query...")
             parsed_query = self.parser.parse_query(query)
-<<<<<<< HEAD
-            
-=======
             logger.info(
                 f"✓ Query parsed successfully. Confidence: {parsed_query.confidence:.2f}"
             )
@@ -136,465 +100,94 @@
             logger.info("Step 2: Executing database query...")
             result = await self.database.run_from_parsed(parsed_query)
             logger.info("✓ Database query executed successfully")
->>>>>>> 4237ccf8
-
-            # Step 2: Execute the query against the database (async)
-            result = await self.database.run_from_parsed_async(parsed_query)
-            
+
             # Step 3: Format the response
+            logger.info("Step 3: Formatting response...")
             response = self._format_response(query, parsed_query, result)
-            
-            end_time = time.time()
-            processing_time = (end_time - start_time) * 1000
-            response['metadata']['processing_time_ms'] = processing_time
-            
+            logger.info("✓ Response formatted successfully")
+
             return response
-            
+
         except Exception as e:
-            end_time = time.time()
-            processing_time = (end_time - start_time) * 1000
-            
+            logger.error(f"Error processing query: {e}")
             return {
                 "status": "error",
                 "message": str(e),
                 "query": query,
                 "timestamp": self._get_timestamp(),
-                "processing_time_ms": processing_time
             }
-    
-    def _format_response(self, original_query: str, parsed_query: ParsedSoccerQuery, 
-                        db_result: Dict[str, Any]) -> Dict[str, Any]:
+
+    def _format_response(
+        self,
+        original_query: str,
+        parsed_query: ParsedSoccerQuery,
+        db_result: Dict[str, Any],
+    ) -> Dict[str, Any]:
         """
         Format the final response with all relevant information.
         """
-        # Format entities
-        formatted_entities = []
-        for entity in parsed_query.entities:
-            formatted_entities.append({
-                "name": entity.name,
-                "type": entity.entity_type.value,
-                "confidence": entity.confidence
-            })
-        
-        # Create parsed query structure
-        parsed_structure = {
-            "entities": formatted_entities,
-            "time_context": parsed_query.time_context.value,
-            "statistic_requested": parsed_query.statistic_requested,  # Backward compatibility
-            "statistics_requested": getattr(parsed_query, 'statistics_requested', []),  # New multiple stats support
-            "comparison_type": parsed_query.comparison_type.value if parsed_query.comparison_type else None,
-            "filters": parsed_query.filters,
-            "intent": parsed_query.query_intent,
-            "confidence": parsed_query.confidence
-        }
-        
-        # Create metadata
-        metadata = {
-            "timestamp": self._get_timestamp(),
-            "processing_time_ms": 0,  # Will be updated by caller
-            "data_source": "supabase"
-        }
-        
-        # Assemble final response
         response = {
             "status": "success",
             "query": {
                 "original": original_query,
-                "parsed": parsed_structure
+                "parsed": {
+                    "entities": [
+                        {
+                            "name": entity.name,
+                            "type": entity.entity_type.value,
+                            "confidence": entity.confidence,
+                        }
+                        for entity in parsed_query.entities
+                    ],
+                    "time_context": parsed_query.time_context.value,
+                    "statistic_requested": parsed_query.statistic_requested,
+                    "comparison_type": (
+                        parsed_query.comparison_type.value
+                        if parsed_query.comparison_type
+                        else None
+                    ),
+                    "filters": parsed_query.filters,
+                    "intent": parsed_query.query_intent,
+                    "confidence": parsed_query.confidence,
+                },
             },
             "result": db_result,
-            "metadata": metadata
+            "metadata": {
+                "timestamp": self._get_timestamp(),
+                "processing_time_ms": 0,  # Could be calculated if needed
+                "data_source": "supabase",
+            },
         }
-        
+
         return response
-    
+
     def _get_timestamp(self) -> str:
         """Get current timestamp in ISO format."""
         from datetime import datetime
+
         return datetime.utcnow().isoformat()
-    
-    async def process_multiple_queries_async(self, queries: List[str]) -> List[Dict[str, Any]]:
-        """Process multiple queries concurrently for improved performance."""
-        start_time = time.time()
-        
-        # Create tasks for concurrent execution
-        tasks = [self.process_query_async(query) for query in queries]
-        
-        # Execute all queries concurrently
-        results = await asyncio.gather(*tasks, return_exceptions=True)
-        
-        # Process results and handle exceptions
-        processed_results = []
-        for i, result in enumerate(results):
-            if isinstance(result, Exception):
-                processed_results.append({
-                    "status": "error",
-                    "message": str(result),
-                    "query": queries[i],
-                    "timestamp": self._get_timestamp(),
-                    "processing_time_ms": 0
-                })
-            else:
-                processed_results.append(result)
-        
-        return processed_results
-    
-    def get_performance_stats(self) -> Dict[str, Any]:
-        """Get performance statistics from the database layer."""
-        return self.database.get_performance_stats()
-    
-    def get_cache_stats(self) -> Dict[str, Any]:
-        """Get cache-specific statistics."""
-        return self.database.get_cache_stats()
-    
-    def reset_performance_stats(self):
-        """Reset performance statistics."""
-        self.database.reset_performance_stats()
-    
-    def cleanup_cache(self) -> int:
-        """Clean up expired cache entries."""
-        return self.database.cleanup_cache()
-    
-    def clear_cache(self) -> int:
-        """Clear all cache entries."""
-        return self.database.clear_cache()
-
-
-
-# Removed async test function - keeping main simple
-
-def print_query_result(query: str, result: Dict[str, Any], query_num: int = None):
-    """Print query result in a clean format."""
-    header = f"Query {query_num}: " if query_num else "Query: "
-    print(f"\n{header}{query}")
-    print("-" * 80)
-    
-    if result.get('status') != 'success':
-        print(f"❌ Error: {result.get('message', 'Unknown error')}")
-        return
-    
-    # Get confidence and processing time
-    parsed = result.get('query', {}).get('parsed', {})
-    confidence = parsed.get('confidence', 0)
-    processing_time = result.get('metadata', {}).get('processing_time_ms', 0)
-    
-    # Check if result was cached
-    db_result = result.get('result', {})
-    cached = db_result.get('cached', False)
-    
-    # Also check for cache_hash which indicates it went through cache system
-    has_cache_hash = 'cache_hash' in db_result
-    cache_info = "🔥 Cached" if cached else ("🔄 Cache-enabled" if has_cache_hash else "🆕 Fresh")
-    
-    print(f"✅ Success ({cache_info}, Confidence: {confidence:.2f}, Time: {processing_time:.1f}ms)")
-    
-    # Extract and display the actual data
-    db_result = result.get('result', {})
-    
-    if 'query_type' in db_result and db_result['query_type'] == 'match_result':
-        # Match result
-        match_data = db_result['match']
-        team1 = match_data['team1']
-        team2 = match_data['team2']
-        score = match_data['score']
-        winner = match_data['winner']
-        
-        if winner == 'team1':
-            winner_name = team1['name']
-        elif winner == 'team2':
-            winner_name = team2['name']
-        else:
-            winner_name = "Draw"
-        
-        print(f"🏆 Match: {team1['name']} {score} {team2['name']}")
-        print(f"🥇 Winner: {winner_name}")
-        print(f"🆔 Match ID: {match_data['match_id']}")
-        
-        if 'statistics' in match_data:
-            stats = match_data['statistics']
-            print(f"📊 Match Stats: Shots({stats.get('total_shots', 0)}), Goals({stats.get('total_goals', 0)}), Cards({stats.get('total_cards', 0)})")
-    
-    elif 'query_type' in db_result and db_result['query_type'] == 'multiple_statistics':
-        # Multiple statistics
-        player_name = db_result.get('player_name', 'Unknown')
-        statistics = db_result.get('statistics', {})
-        total_matches = db_result.get('total_matches', 0)
-        
-        print(f"👤 Player: {player_name}")
-        print(f"🎮 Matches: {total_matches}")
-        print("📈 Statistics:")
-        for stat_name, stat_data in statistics.items():
-            value = stat_data.get('value', 0)
-            print(f"   • {stat_name.replace('_', ' ').title()}: {value}")
-    
-    elif 'query_type' in db_result and db_result['query_type'] == 'team_player_ranking':
-        # Team player ranking
-        team_name = db_result.get('team_name', 'Team')
-        ranking_type = db_result.get('ranking_type', 'most')
-        stat = db_result.get('stat', 'goals')
-        top_player = db_result.get('top_player', {})
-        all_players = db_result.get('all_players', [])
-
-        print(f"🏆 {ranking_type.title()} {stat} for {team_name}:")
-        print(f"🥇 Top Player: {top_player.get('player_name', 'Unknown')} ({top_player.get('value', 0)} {stat})")
-
-        if len(all_players) > 1:
-            print("📊 Top Rankings:")
-            for i, player in enumerate(all_players[:5], 1):  # Show top 5
-                print(f"   {i}. {player.get('player_name', 'Unknown')}: {player.get('value', 0)} {stat}")
-
-    elif 'query_type' in db_result and db_result['query_type'] == 'historical_stats':
-        # Historical statistics
-        entity_name = db_result.get('entity_name', 'Entity')
-        entity_type = db_result.get('entity_type', 'player')
-        historical_data = db_result.get('historical_data', [])
-        total_records = db_result.get('total_records', 0)
-
-        print(f"📜 Historical Stats for {entity_name} ({entity_type}):")
-        print(f"📊 Total Records: {total_records}")
-
-        if historical_data:
-            print("🔍 Recent Records:")
-            for i, record in enumerate(historical_data[:5], 1):  # Show top 5
-                stat_type = record.get('stat_type', 'unknown')
-                record_value = record.get('record_value', 0)
-                season = record.get('season', 'Unknown')
-                print(f"   {i}. {stat_type}: {record_value} ({season})")
-
-    elif 'query_type' in db_result and db_result['query_type'] == 'historical_comparison':
-        # Historical comparison
-        comparison_data = db_result.get('comparison_data', {})
-        entity1 = comparison_data.get('entity1', {})
-        entity2 = comparison_data.get('entity2', {})
-        stat_type = db_result.get('stat_type', 'goals')
-
-        print(f"📊 Historical Comparison - {stat_type}:")
-        print(f"   {entity1.get('name', 'Entity 1')}: {entity1.get('value', 0)} (Trend: {entity1.get('trend', 'stable')})")
-        print(f"   {entity2.get('name', 'Entity 2')}: {entity2.get('value', 0)} (Trend: {entity2.get('trend', 'stable')})")
-
-        if 'winner' in comparison_data:
-            winner = comparison_data['winner']
-            print(f"🏆 Leader: {winner}")
-
-    elif 'query_type' in db_result and db_result['query_type'] == 'historical_milestones':
-        # Historical milestones
-        entity_name = db_result.get('entity_name', 'Entity')
-        milestones = db_result.get('milestones', [])
-
-        print(f"🏆 Career Milestones for {entity_name}:")
-
-        if milestones:
-            for milestone in milestones[:10]:  # Show top 10 milestones
-                date = milestone.get('date', 'Unknown')
-                description = milestone.get('description', 'Milestone achieved')
-                value = milestone.get('value', '')
-                print(f"   📅 {date}: {description} {value}")
-        else:
-            print("   No major milestones found")
-
-    elif 'query_type' in db_result and db_result['query_type'] == 'historical_context':
-        # Historical context
-        entity_name = db_result.get('entity_name', 'Entity')
-        context_data = db_result.get('context_data', {})
-
-        print(f"📖 Historical Context for {entity_name}:")
-
-        if 'summary' in context_data:
-            print(f"📝 Summary: {context_data['summary']}")
-
-        if 'key_periods' in context_data:
-            periods = context_data['key_periods']
-            print("📊 Key Periods:")
-            for period in periods[:5]:
-                season = period.get('season', 'Unknown')
-                performance = period.get('performance', 'Unknown')
-                print(f"   • {season}: {performance}")
-
-        if 'trends' in context_data:
-            trends = context_data['trends']
-            print("📈 Trends:")
-            for trend_name, trend_data in trends.items():
-                direction = trend_data.get('direction', 'stable')
-                significance = trend_data.get('significance', 'moderate')
-                print(f"   • {trend_name}: {direction} ({significance})")
-    
-    elif 'performance' in db_result:
-        # Performance query
-        performance = db_result['performance']
-        print(f"⚽ Performance: {performance}")
-    
-    elif 'value' in db_result:
-        # Regular statistic
-        value = db_result['value']
-        stat = db_result.get('stat', '')
-        entity_name = parsed.get('entities', [{}])[0].get('name', 'Player/Team')
-        print(f"📊 {entity_name} {stat}: {value}")
-    
-    elif 'result' in db_result:
-        # Nested result structure
-        stat_result = db_result['result']
-        if 'value' in stat_result:
-            value = stat_result['value']
-            stat = db_result.get('stat', '')
-            entity_name = parsed.get('entities', [{}])[0].get('name', 'Player/Team')
-            print(f"📊 {entity_name} {stat}: {value}")
-        elif 'performance' in stat_result:
-            performance = stat_result['performance']
-            print(f"⚽ Performance: {performance}")
-        else:
-            print(f"❓ Status: {stat_result.get('status', 'unknown')}")
-    
-    else:
-        # Handle error cases with better messaging
-        if 'status' in db_result and db_result.get('status') == 'no_data':
-            reason = db_result.get('reason', 'unknown')
-            if reason == 'player_not_found':
-                print(f"❌ Player not found in database")
-                print(f"💡 Hint: Check if the player name is spelled correctly")
-            elif reason == 'team_players_not_found':
-                print(f"❌ Team not found in database")
-                print(f"💡 Hint: Try the full team name (e.g., 'Brighton & Hove Albion' instead of 'Brighton')")
-            elif reason == 'no_player_stats_found':
-                print(f"❌ No statistics found for the requested players")
-                print(f"💡 Hint: Check if the players have data for the current season")
-            else:
-                print(f"❌ No data found: {reason}")
-        elif 'status' in db_result and db_result.get('status') == 'error':
-            reason = db_result.get('reason', 'unknown error')
-            print(f"❌ Database error: {reason}")
-        else:
-            print(f"❓ No data found or unrecognized result format")
-            print(f"🔍 Raw result keys: {list(db_result.keys())}")
-            # Debug: Show the actual result content for troubleshooting
-            if 'status' in db_result:
-                print(f"🐛 Status: {db_result.get('status')}")
-            if 'reason' in db_result:
-                print(f"🐛 Reason: {db_result.get('reason')}")
-            print(f"🐛 Full result: {db_result}")
-
-
-def test_cache_functionality(sil: SoccerIntelligenceLayer):
-    """Test cache functionality with repeated queries."""
-    print("\n🧪 Testing Cache Functionality")
-    print("-" * 50)
-    
-    # Test query that should be cached
-    test_query = "How many goals has Kaoru Mitoma scored?"
-    
-    print(f"Query: {test_query}")
-    print("🔄 First execution (should be cache miss)...")
-    
-    # First execution - should be cache miss
-    start_time = time.time()
-    result1 = sil.process_query(test_query)
-    first_time = (time.time() - start_time) * 1000
-    
-    cached1 = result1.get('result', {}).get('cached', False)
-    print(f"   Result: {'🔥 Cached' if cached1 else '🆕 Fresh'}, Time: {first_time:.1f}ms")
-    
-    print("🔄 Second execution (should be cache hit)...")
-    
-    # Second execution - should be cache hit
-    start_time = time.time()
-    result2 = sil.process_query(test_query)
-    second_time = (time.time() - start_time) * 1000
-    
-    cached2 = result2.get('result', {}).get('cached', False)
-    print(f"   Result: {'🔥 Cached' if cached2 else '🆕 Fresh'}, Time: {second_time:.1f}ms")
-    
-    # Performance comparison
-    if cached2 and not cached1:
-        improvement = ((first_time - second_time) / first_time) * 100
-        print(f"🚀 Cache performance improvement: {improvement:.1f}%")
-    
-    # Show cache statistics
-    try:
-        cache_stats = sil.get_cache_stats()
-        print(f"\n📊 Cache Statistics:")
-        print(f"   Total entries: {cache_stats.get('total_cache_entries', 0)}")
-        print(f"   Cache hits: {cache_stats.get('cache_hits', 0)}")
-        print(f"   Cache misses: {cache_stats.get('cache_misses', 0)}")
-        print(f"   Hit rate: {cache_stats.get('cache_hit_rate', 0):.2%}")
-        print(f"   Utilization: {cache_stats.get('cache_utilization_percent', 0):.1f}%")
-    except Exception as e:
-        print(f"❌ Error getting cache stats: {e}")
-
-<<<<<<< HEAD
-=======
+
     async def test_end_to_end(self) -> List[Dict[str, Any]]:
         """
         Run a comprehensive test of the end-to-end pipeline.
         """
         logger.info("=== RUNNING END-TO-END TESTS ===")
->>>>>>> 4237ccf8
-
-def main():
-    """
-    Main function - clean output showing actual query results.
-    """
-    print("🚀 SportsScribe Soccer Intelligence Layer")
-    print("=" * 80)
-    
-    try:
-        # Initialize the Soccer Intelligence Layer
-        print("⚙️  Initializing...")
-        sil = SoccerIntelligenceLayer()
-        print("✅ Ready!")
-        
-        # Test queries
+
         test_queries = [
-            "How many goals has Kaoru Mitoma scored?",
+            "How many goals has Kaoru Mitoma scored this season?",
             "What's Danny Welbeck's assist record?",
-            "How many goals did Danny Welbeck score?",
-            "What are Kaoru Mitoma's stats?",
-            "Show me Billy Gilmour's goals, assists, and yellow cards this season",
-            "Who scored the most goals for Brighton?",
-            "Most assists by Brighton players",
-            "Everton players goals",
-            "Brighton vs Everton match stats",
-            "Abdoulaye Doucouré shots on target",
-            "Jordan Pickford performance",
-            # Historical queries
-            "Messi career milestones",
-            "Ronaldo historical goals progression",
-            "When did Haaland score his first Premier League goal?",
-            "Arsenal's historical performance trends"
+            "How many minutes has Jordan Pickford played?",
+            "Show me Dominic Calvert-Lewin's goals in the last 5 games",
+            "What's João Pedro's performance at home?",
+            "How many clean sheets has Jason Steele kept?",
         ]
-        
-        print(f"\nTesting {len(test_queries)} queries:\n")
-        
+
+        results = []
         for i, query in enumerate(test_queries, 1):
+            logger.info(f"\n--- Test {i}/{len(test_queries)} ---")
+            logger.info(f"Query: {query}")
+
             try:
-<<<<<<< HEAD
-                result = sil.process_query(query)
-                print_query_result(query, result, i)
-            except Exception as e:
-                print(f"\nQuery {i}: {query}")
-                print("-" * 80)
-                print(f"Error: {e}")
-        
-        print("\n" + "=" * 80)
-        print("All queries completed!")
-        
-        # Test cache functionality
-        test_cache_functionality(sil)
-        
-        # Show final performance stats
-        print("\nFinal Performance Statistics:")
-        print("-" * 40)
-        try:
-            perf_stats = sil.get_performance_stats()
-            print(f"Total queries: {perf_stats.get('total_queries', 0)}")
-            print(f"Average query time: {perf_stats.get('average_query_time', 0):.3f}s")
-            print(f"Cache hit rate: {perf_stats.get('cache_hit_rate', 0):.2%}")
-            
-            cache_stats = sil.get_cache_stats()
-            print(f"Cache entries: {cache_stats.get('total_cache_entries', 0)}")
-            print(f"Cache utilization: {cache_stats.get('cache_utilization_percent', 0):.1f}%")
-        except Exception as e:
-            print(f"Error getting performance stats: {e}")
-        
-=======
                 result = await self.process_query(query)
                 results.append(
                     {
@@ -662,11 +255,11 @@
         # Context manager automatically calls close() here
         logger.info("✅ All resources cleaned up successfully")
 
->>>>>>> 4237ccf8
     except Exception as e:
-        print(f"Failed to initialize: {e}")
-        import traceback
-        traceback.print_exc()
+        logger.error(f"Failed to initialize or run tests: {e}")
+        logger.error("Please ensure your environment variables are set correctly:")
+        logger.error("- SUPABASE_URL")
+        logger.error("- SUPABASE_SERVICE_ROLE_KEY")
 
 
 if __name__ == "__main__":
