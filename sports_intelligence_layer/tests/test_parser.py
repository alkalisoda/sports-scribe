"""Test suite for the soccer query parser.

This test file can be executed directly, or via pytest. To make direct
execution robust (e.g., `python sports_intelligence_layer/tests/test_parser.py`),
we prepend the project root to sys.path before importing the package.
"""

from pathlib import Path
import sys
import pytest
import logging

# Ensure project root is importable when running this file directly
_ROOT = Path(__file__).resolve().parents[2]
if str(_ROOT) not in sys.path:
    sys.path.insert(0, str(_ROOT))

from sports_intelligence_layer import (  # noqa: E402
    SoccerQueryParser,
    ParsedSoccerQuery,
    EntityType,
    ComparisonType,
    TimeContext,
)


@pytest.fixture
def parser():
    """Create a parser instance for testing."""
    return SoccerQueryParser()


def test_basic_player_stat_query(parser):
    """Test basic player statistic query parsing."""
    query = "How many goals has Haaland scored this season?"
    result = parser.parse_query(query)

    assert isinstance(result, ParsedSoccerQuery)
    assert result.query_intent == "stat_lookup"
    assert result.statistic_requested == "goals"
    assert result.time_context == TimeContext.THIS_SEASON

    assert len(result.entities) == 1
    player = result.entities[0]
    assert player.name == "Haaland"
    assert player.entity_type == EntityType.PLAYER


def test_team_performance_query(parser):
    """Test team performance query parsing."""
    query = "What's Arsenal's home record in the Premier League?"
    result = parser.parse_query(query)

    assert result.query_intent == "stat_lookup"
    assert len(result.entities) == 1
    assert result.entities[0].name == "Arsenal"
    assert result.entities[0].entity_type == EntityType.TEAM
    assert result.filters.get("venue") == "home"


def test_player_comparison_query(parser):
    """Test player comparison query parsing."""
    query = "How does Messi's pass completion compare to his career average?"
    result = parser.parse_query(query)

    assert result.query_intent == "comparison"
    assert result.comparison_type == ComparisonType.VS_CAREER
    assert result.statistic_requested == "pass_completion"
    assert len(result.entities) == 1
    assert result.entities[0].name == "Messi"


def test_historical_query(parser):
    """Test historical match query parsing."""
    query = "When did Barcelona last beat Real Madrid in El Clasico?"
    result = parser.parse_query(query)

    assert result.query_intent == "historical"
    assert len(result.entities) == 2
    team_names = {entity.name for entity in result.entities}
    assert "Barcelona" in team_names
    assert "Real Madrid" in team_names


def test_team_filter_query(parser):
    """Test team query with filters parsing."""
    query = "What's Liverpool's clean sheet record against the big six?"
    result = parser.parse_query(query)

    assert result.query_intent == "stat_lookup"
    assert result.statistic_requested == "clean_sheets"
    assert result.filters.get("opponent_tier") == "top_6"
    assert len(result.entities) == 1
    assert result.entities[0].name == "Liverpool"


def test_context_query(parser):
    """Test context-based query parsing."""
    query = "How significant is Salah's performance against City?"
    result = parser.parse_query(query)

    assert result.query_intent == "context"


# ========================================
# RANKING KEYWORDS TESTS
# ========================================

def test_ranking_keywords_loading(parser):
    """Test that ranking keywords are properly loaded from JSON."""
    # Check that ranking keywords configuration is loaded
    assert hasattr(parser, 'ranking_keywords')
    assert isinstance(parser.ranking_keywords, dict)
    
    # Check for expected sections
    assert 'ranking_direction' in parser.ranking_keywords
    assert 'ranking_metrics' in parser.ranking_keywords
    assert 'ranking_competitions' in parser.ranking_keywords
    assert 'ranking_positions' in parser.ranking_keywords
    
    # Check that we have both highest and lowest directions
    directions = parser.ranking_keywords['ranking_direction']
    assert 'highest' in directions
    assert 'lowest' in directions
    
    # Check that we have common ranking keywords
    highest_keywords = directions['highest']
    assert 'most' in highest_keywords
    assert 'highest' in highest_keywords
    assert 'best' in highest_keywords
    assert 'top' in highest_keywords


def test_most_goals_ranking_query(parser):
    """Test: Most goals in Premier League this season?"""
    query = "Most goals in Premier League this season?"
    result = parser.parse_query(query)
    
    assert result.query_intent == "stat_lookup"
    assert result.statistic_requested == "goals"
    assert result.time_context == TimeContext.THIS_SEASON
    assert result.filters.get("competition") == "premier_league"
    
    # Check that ranking information is detected
    ranking_info = result.filters.get("ranking")
    assert ranking_info is not None
    assert ranking_info["type"] == "ranking"
    assert ranking_info["direction"] == "highest"
    assert ranking_info["keyword"] == "most"


def test_highest_assists_ranking_query(parser):
    """Test: Highest assists in LaLiga last season?"""
    query = "Highest assists in LaLiga last season?"
    result = parser.parse_query(query)
    
    assert result.query_intent == "stat_lookup"
    assert result.statistic_requested == "assists"
    assert result.time_context == TimeContext.LAST_SEASON
    assert result.filters.get("competition") == "laliga"
    
    # Check ranking information
    ranking_info = result.filters.get("ranking")
    assert ranking_info is not None
    assert ranking_info["direction"] == "highest"
    assert ranking_info["keyword"] == "highest"


def test_best_goalkeeper_ranking_query(parser):
    """Test: Best goalkeeper for clean sheets in Bundesliga?"""
    query = "Best goalkeeper for clean sheets in Bundesliga?"
    result = parser.parse_query(query)
    
    assert result.query_intent == "stat_lookup"
    assert result.statistic_requested == "clean_sheets"
    assert result.filters.get("competition") == "bundesliga"
    assert result.filters.get("position") == "goalkeeper"
    
    # Check ranking information
    ranking_info = result.filters.get("ranking")
    assert ranking_info is not None
    assert ranking_info["direction"] == "highest"
    assert ranking_info["keyword"] == "best"


def test_most_g_a_ranking_query(parser):
    """Test: Most G/A in Serie A this season?"""
    query = "Most G/A in Serie A this season?"
    result = parser.parse_query(query)
    
    assert result.query_intent == "stat_lookup"
    assert result.statistic_requested == "goal_contributions"
    assert result.time_context == TimeContext.THIS_SEASON
    assert result.filters.get("competition") == "serie_a"
    
    # Check ranking information
    ranking_info = result.filters.get("ranking")
    assert ranking_info is not None
    assert ranking_info["direction"] == "highest"


def test_worst_performance_ranking_query(parser):
    """Test: Worst performance by defenders in Ligue 1?"""
    query = "Worst performance by defenders in Ligue 1?"
    result = parser.parse_query(query)
    
    assert result.query_intent == "stat_lookup"
    assert result.filters.get("competition") == "ligue_1"
    assert result.filters.get("position") == "defender"
    
    # Check ranking information
    ranking_info = result.filters.get("ranking")
    assert ranking_info is not None
    assert ranking_info["direction"] == "lowest"
    assert ranking_info["keyword"] == "worst"


def test_who_has_most_pattern(parser):
    """Test: Who has the most goals in Champions League?"""
    query = "Who has the most goals in Champions League?"
    result = parser.parse_query(query)
    
    assert result.query_intent == "stat_lookup"
    assert result.statistic_requested == "goals"
    assert result.filters.get("competition") == "champions_league"
    
    # Check ranking information
    ranking_info = result.filters.get("ranking")
    assert ranking_info is not None
    assert ranking_info["type"] == "ranking"
    assert ranking_info["direction"] == "highest"


def test_which_player_has_pattern(parser):
    """Test: Which player has the most assists per 90 minutes?"""
    query = "Which player has the most assists per 90 minutes?"
    result = parser.parse_query(query)
    
    assert result.query_intent == "stat_lookup"
    assert result.statistic_requested == "assists_per_90"
    
    # Check ranking information
    ranking_info = result.filters.get("ranking")
    assert ranking_info is not None
    assert ranking_info["direction"] == "highest"


def test_ranking_with_position_filter(parser):
    """Test: Most take-ons by wingers in Premier League?"""
    query = "Most take-ons by wingers in Premier League?"
    result = parser.parse_query(query)
    
    assert result.query_intent == "stat_lookup"
    assert result.statistic_requested == "take_ons"
    assert result.filters.get("competition") == "premier_league"
    assert result.filters.get("position") == "winger"
    
    # Check ranking information
    ranking_info = result.filters.get("ranking")
    assert ranking_info is not None
    assert ranking_info["direction"] == "highest"


def test_ranking_with_time_context(parser):
    """Test: Most chances created in the last 5 games?"""
    query = "Most chances created in the last 5 games?"
    result = parser.parse_query(query)
    
    assert result.query_intent == "stat_lookup"
    assert result.statistic_requested == "chances_created"
    assert result.time_context == TimeContext.LAST_N_GAMES
    
    # Check ranking information
    ranking_info = result.filters.get("ranking")
    assert ranking_info is not None
    assert ranking_info["direction"] == "highest"


def test_ranking_question_patterns(parser):
    """Test various ranking question patterns."""
    test_cases = [
        ("Who scored the most hat tricks?", "hat_tricks"),
        ("Which team has the most clean sheets?", "clean_sheets"),
        ("Who is the best passer?", "pass_completion"),
        ("Who is the top scorer?", "goals"),
    ]
    
    for query, expected_stat in test_cases:
        result = parser.parse_query(query)
        assert result.query_intent == "stat_lookup"
        assert result.statistic_requested == expected_stat
        
        # Check ranking information
        ranking_info = result.filters.get("ranking")
        assert ranking_info is not None
        assert ranking_info["type"] == "ranking"
        assert ranking_info["direction"] == "highest"


def test_ranking_direction_keywords(parser):
    """Test different ranking direction keywords."""
    test_cases = [
        ("Most goals", "highest"),
        ("Highest assists", "highest"),
        ("Best performance", "highest"),
        ("Top scorer", "highest"),
        ("Greatest player", "highest"),
        ("Least goals", "lowest"),
        ("Lowest assists", "lowest"),
        ("Worst performance", "lowest"),
        ("Bottom team", "lowest"),
    ]
    
    for query, expected_direction in test_cases:
        result = parser.parse_query(query)
        ranking_info = result.filters.get("ranking")
        if ranking_info:
            assert ranking_info["direction"] == expected_direction


def test_ranking_metrics_recognition(parser):
    """Test that all ranking metrics are properly recognized."""
    metrics_to_test = [
        ("goals", "Most goals"),
        ("assists", "Most assists"),
        ("goal_contributions", "Most G/A"),
        ("clean_sheets", "Most clean sheets"),
        ("hat_tricks", "Most hat tricks"),
        ("chances_created", "Most chances created"),
        ("take_ons", "Most take-ons"),
        ("xg_overperformance", "Most xG overperformance"),
        ("through_balls", "Most through balls"),
        ("goals_per_game", "Most goals per game"),
        ("assists_per_90", "Most assists per 90"),
    ]
    
    for expected_metric, query in metrics_to_test:
        result = parser.parse_query(query)
        assert result.statistic_requested == expected_metric, f"Failed for query: {query}"


def test_ranking_competitions_recognition(parser):
    """Test that all ranking competitions are properly recognized."""
    competitions_to_test = [
        ("premier_league", "Most goals in Premier League"),
        ("laliga", "Most goals in LaLiga"),
        ("bundesliga", "Most goals in Bundesliga"),
        ("serie_a", "Most goals in Serie A"),
        ("ligue_1", "Most goals in Ligue 1"),
        ("champions_league", "Most goals in Champions League"),
        ("europa_league", "Most goals in Europa League"),
    ]
    
    for expected_comp, query in competitions_to_test:
        result = parser.parse_query(query)
        assert result.filters.get("competition") == expected_comp, f"Failed for query: {query}"


def test_ranking_positions_recognition(parser):
    """Test that all ranking positions are properly recognized."""
    positions_to_test = [
        ("goalkeeper", "Most saves by goalkeeper"),
        ("defender", "Most tackles by defender"),
        ("midfielder", "Most assists by midfielder"),
        ("winger", "Most take-ons by winger"),
        ("striker", "Most goals by striker"),
    ]
    
    for expected_pos, query in positions_to_test:
        result = parser.parse_query(query)
        assert result.filters.get("position") == expected_pos, f"Failed for query: {query}"
    assert len(result.entities) == 2
    player = next(e for e in result.entities if e.entity_type == EntityType.PLAYER)
    team = next(e for e in result.entities if e.entity_type == EntityType.TEAM)
    assert player.name == "Salah"
    assert team.name == "City"


def test_multiple_stats_query(parser):
    """Test query with multiple statistics."""
    query = "Show me Benzema's goals and assists in Champions League"
    result = parser.parse_query(query)

    assert result.query_intent == "stat_lookup"
    assert result.time_context == TimeContext.CHAMPIONS_LEAGUE
    assert len(result.entities) == 1
    assert result.entities[0].name == "Benzema"
    assert result.statistic_requested in ["goals", "assists"]


# ============================================================================
# DELIVERABLE 1: Enhanced entity database with aliases
# ============================================================================


def test_player_alias_recognition(parser):
    """Test enhanced player alias recognition."""
    test_cases = [
        ("How many goals did KDB score?", "de bruyne", "KDB"),
        ("What's Mo Salah's assist record?", "salah", "Mo Salah"),
        ("Erling's performance this season", "haaland", "Erling"),
        ("Harry Kane's goals", "kane", "Harry Kane"),
    ]

    for query, expected_canonical, expected_surface in test_cases:
        result = parser.parse_query(query)
        assert len(result.entities) >= 1
        player_entities = [
            e for e in result.entities if e.entity_type == EntityType.PLAYER
        ]
        assert len(player_entities) >= 1
        # Check that the surface form is preserved in the entity name
        assert (
            expected_surface.lower() in player_entities[0].name.lower()
            or expected_surface.lower() in query.lower()
        )


def test_team_alias_recognition(parser):
    """Test enhanced team alias recognition."""
    test_cases = [
        ("Man City's home form", "manchester city", "Man City"),
        ("Man Utd vs Liverpool", "manchester united", "Man Utd"),
        ("Barca's Champions League record", "barcelona", "Barca"),
        ("The Reds' performance", "liverpool", "Reds"),
    ]

    for query, expected_canonical, expected_surface in test_cases:
        result = parser.parse_query(query)
        team_entities = [e for e in result.entities if e.entity_type == EntityType.TEAM]
        assert len(team_entities) >= 1


# ============================================================================
# DELIVERABLE 2: Derby and rivalry recognition
# ============================================================================


def test_explicit_derby_keyword(parser):
    """Test explicit derby keyword detection."""
    query = "What's the result of the North London derby?"
    result = parser.parse_query(query)

    assert result.filters.get("match_type") == "derby"
    assert len(result.entities) >= 1  # Should detect Arsenal or Tottenham


def test_derby_from_team_pairs(parser):
    """Test derby detection from team entity pairs."""
    test_cases = [
        ("Arsenal vs Tottenham match", "north_london_derby", ["arsenal", "tottenham"]),
        ("Real Madrid against Barcelona", "el_clasico", ["real madrid", "barcelona"]),
        (
            "Manchester United vs Manchester City",
            "manchester_derby",
            ["manchester united", "manchester city"],
        ),
        ("Liverpool vs Everton", "merseyside_derby", ["liverpool", "everton"]),
    ]

    for query, expected_derby, expected_teams in test_cases:
        result = parser.parse_query(query)
        derby_info = result.filters.get("derby_info")
        if derby_info:
            assert derby_info["key"] == expected_derby
            assert set(derby_info["teams"]) == set(expected_teams)


def test_derby_with_explicit_names(parser):
    """Test derby detection with explicit derby names."""
    query = "When was the last El Clasico?"
    result = parser.parse_query(query)

    # Should detect both teams and potentially derby context
    team_entities = [e for e in result.entities if e.entity_type == EntityType.TEAM]
    assert len(team_entities) >= 1


# ============================================================================
# DELIVERABLE 3: Tactical context extraction
# ============================================================================


def test_home_away_detection(parser):
    """Test home/away venue detection."""
    test_cases = [
        ("Arsenal's home record", "home"),
        ("Liverpool away form", "away"),
        ("City at home", "home"),
        ("United on the road", "away"),
    ]

    for query, expected_venue in test_cases:
        result = parser.parse_query(query)
        assert result.filters.get("venue") == expected_venue


def test_big_six_detection(parser):
    """Test Big Six opponent tier detection."""
    test_cases = [
        "Liverpool vs the big six",
        "Arsenal's record against top 6",
        "Chelsea performance vs top six teams",
    ]

    for query in test_cases:
        result = parser.parse_query(query)
        assert result.filters.get("opponent_tier") == "top_6"


def test_tactical_context_extraction(parser):
    """Test tactical context extraction."""
    test_cases = [
        ("Arsenal's 4-3-3 formation", {"formation": "4-3-3"}),
        ("Liverpool's pressing style", {"style": ["pressing"]}),
        ("Early goal in the first half", {"timing": "first half"}),
        (
            "Red card in the second half",
            {"situations": ["red card"], "timing": "second half"},
        ),
    ]

    for query, expected_context in test_cases:
        result = parser.parse_query(query)
        tactical_context = result.filters.get("tactical_context", {})

        for key, expected_value in expected_context.items():
            if key in tactical_context:
                if isinstance(expected_value, list):
                    assert any(item in tactical_context[key] for item in expected_value)
                else:
                    assert tactical_context[key] == expected_value


# ============================================================================
# DELIVERABLE 4: Accuracy testing
# ============================================================================


def test_comprehensive_accuracy(parser):
    """Test comprehensive accuracy across all features."""
    test_queries = [
        # Basic entity recognition
        (
            "Haaland's goals this season",
            {"entities": 1, "statistic": "goals", "time": TimeContext.THIS_SEASON},
        ),
        ("Arsenal home form", {"entities": 1, "venue": "home"}),
        # Alias recognition
        ("KDB's assists", {"entities": 1, "statistic": "assists"}),
        ("Man City vs United", {"entities": 2, "derby": True}),
        # Tactical context
        (
            "Liverpool's 4-3-3 pressing",
            {"entities": 1, "formation": "4-3-3", "style": ["pressing"]},
        ),
        ("Early goal in El Clasico", {"entities": 1, "derby": True, "timing": "early"}),
        # Complex queries
        (
            "How does Messi's pass completion compare to his career average?",
            {
                "entities": 1,
                "comparison": ComparisonType.VS_CAREER,
                "statistic": "pass_completion",
            },
        ),
        (
            "What's Liverpool's clean sheet record against the big six?",
            {"entities": 1, "opponent_tier": "top_6", "statistic": "clean_sheets"},
        ),
    ]

    passed_tests = 0
    total_tests = len(test_queries)

    for query, expected in test_queries:
        try:
            result = parser.parse_query(query)

            # Check entity count
            if "entities" in expected:
                assert len(result.entities) == expected["entities"]

            # Check statistic
            if "statistic" in expected:
                assert result.statistic_requested == expected["statistic"]

            # Check time context
            if "time" in expected:
                assert result.time_context == expected["time"]

            # Check venue
            if "venue" in expected:
                assert result.filters.get("venue") == expected["venue"]

            # Check derby detection
            if expected.get("derby"):
                assert (
                    result.filters.get("match_type") == "derby"
                    or result.filters.get("derby_info") is not None
                )

            # Check opponent tier
            if "opponent_tier" in expected:
                assert result.filters.get("opponent_tier") == expected["opponent_tier"]

            # Check comparison type
            if "comparison" in expected:
                assert result.comparison_type == expected["comparison"]

            # Check tactical context
            tactical_context = result.filters.get("tactical_context", {})
            if "formation" in expected:
                assert tactical_context.get("formation") == expected["formation"]
            if "style" in expected:
                assert any(
                    style in tactical_context.get("style", [])
                    for style in expected["style"]
                )
            if "timing" in expected:
                assert tactical_context.get("timing") == expected["timing"]

            passed_tests += 1

        except AssertionError as e:
            print(f"❌ Failed for query: '{query}' - {e}")
        except Exception as e:
            print(f"❌ Error for query: '{query}' - {e}")

    accuracy = passed_tests / total_tests
    print("\n📊 ACCURACY RESULTS:")
    print(f"Passed: {passed_tests}/{total_tests}")
    print(f"Accuracy: {accuracy:.1%}")

    # Assert 80%+ accuracy
    assert accuracy >= 0.8, f"Accuracy {accuracy:.1%} is below 80% threshold"


def test_edge_cases_and_robustness(parser):
    """Test edge cases and robustness."""
    edge_cases = [
        "",  # Empty query
        "   ",  # Whitespace only
        "What is the weather like?",  # Non-soccer query
        "How many goals did XYZ score?",  # Unknown player
        "Team ABC performance",  # Unknown team
    ]

    for query in edge_cases:
        if not query.strip():
            with pytest.raises(ValueError):
                parser.parse_query(query)
        else:
            # Should handle gracefully without crashing
            result = parser.parse_query(query)
            assert isinstance(result, ParsedSoccerQuery)


# ============================================================================
# ADDITIONAL TESTS FROM USER'S SAMPLE
# ============================================================================


def test_champions_league_context(parser):
    """Test: How many goals has Mbappe scored in the Champions League?"""
    query = "How many goals has Mbappe scored in the Champions League?"
    result = parser.parse_query(query)

    assert result.statistic_requested == "goals"
    assert result.time_context == TimeContext.CHAMPIONS_LEAGUE

    player_entities = [e for e in result.entities if e.entity_type == EntityType.PLAYER]
    assert len(player_entities) >= 1


def test_away_performance_query(parser):
    """Test: How has Chelsea performed away from home this season?"""
    query = "How has Chelsea performed away from home this season?"
    result = parser.parse_query(query)

    assert result.filters.get("venue") == "away"
    assert result.time_context == TimeContext.THIS_SEASON

    team_entities = [e for e in result.entities if e.entity_type == EntityType.TEAM]
    assert len(team_entities) == 1
    assert team_entities[0].name == "Chelsea"


def test_derby_match_query(parser):
    """Test: What's the history of Manchester derbies?"""
    query = "What's the history of Manchester derbies?"
    result = parser.parse_query(query)

    assert result.query_intent == "historical"
    assert result.filters.get("match_type") == "derby"


def test_head_to_head_query(parser):
    """Test: When did Barcelona last beat Real Madrid?"""
    query = "When did Barcelona last beat Real Madrid?"
    result = parser.parse_query(query)

    assert result.query_intent == "historical"

    team_entities = [e for e in result.entities if e.entity_type == EntityType.TEAM]
    team_names = [e.name for e in team_entities]
    assert "Barcelona" in team_names
    assert "Real Madrid" in team_names


def test_clean_sheets_vs_big_six(parser):
    """Test: What's Liverpool's clean sheet record against the big six?"""
    query = "What's Liverpool's clean sheet record against the big six?"
    result = parser.parse_query(query)

    assert result.statistic_requested == "clean_sheets"
    assert result.filters.get("opponent_tier") == "top_6"

    team_entities = [e for e in result.entities if e.entity_type == EntityType.TEAM]
    assert len(team_entities) == 1
    assert team_entities[0].name == "Liverpool"


def test_team_home_record_query(parser):
    """Test: What's Arsenal's home record this season?"""
    query = "What's Arsenal's home record this season?"
    result = parser.parse_query(query)

    assert result.query_intent == "stat_lookup"
    assert result.time_context == TimeContext.THIS_SEASON
    assert result.filters.get("venue") == "home"

    team_entities = [e for e in result.entities if e.entity_type == EntityType.TEAM]
    assert len(team_entities) == 1
    assert team_entities[0].name == "Arsenal"


def test_basic_player_goal_query(parser):
    """Test: How many goals has Haaland scored this season?"""
    query = "How many goals has Haaland scored this season?"
    result = parser.parse_query(query)

    assert result.query_intent == "stat_lookup"
    assert result.statistic_requested == "goals"
    assert result.time_context == TimeContext.THIS_SEASON

    player_entities = [e for e in result.entities if e.entity_type == EntityType.PLAYER]
    assert len(player_entities) == 1
    assert "Haaland" in player_entities[0].name
    assert result.confidence > 0.8


def test_player_comparison_query_detailed(parser):
    """Test: How does Messi's pass completion compare to his career average?"""
    query = "How does Messi's pass completion compare to his career average?"
    result = parser.parse_query(query)

    assert result.query_intent == "comparison"
    assert result.comparison_type == ComparisonType.VS_CAREER
    assert result.statistic_requested == "pass_completion"

    player_entities = [e for e in result.entities if e.entity_type == EntityType.PLAYER]
    assert len(player_entities) > 0
    assert "Messi" in player_entities[0].name


def test_significance_context_query(parser):
    """Test: How significant is Salah's performance against City?"""
    query = "How significant is Salah's performance against City?"
    result = parser.parse_query(query)

    assert result.query_intent == "context"

    entities = result.entities
    player_entities = [e for e in entities if e.entity_type == EntityType.PLAYER]
    team_entities = [e for e in entities if e.entity_type == EntityType.TEAM]

    assert len(player_entities) > 0
    assert len(team_entities) > 0


def test_multiple_stats_query_detailed(parser):
    """Test: What are Benzema's goals and assists this season?"""
    query = "What are Benzema's goals and assists this season?"
    result = parser.parse_query(query)

    # Should pick up "goals" as primary statistic
    # (assists would be secondary - handled in response generation)
    assert result.statistic_requested in ["goals", "assists"]
    assert result.time_context == TimeContext.THIS_SEASON


# ============================================================================
# NEW TEST CATEGORIES - COMPREHENSIVE SOCCER QUERIES
# ============================================================================

# ============================================================================
# STATS TESTS
# ============================================================================

def test_most_goals_assists_laliga_season(parser):
    """Test: Most G/A in a LaLiga season?"""
    query = "Most G/A in a LaLiga season?"
    result = parser.parse_query(query)
    
    assert result.query_intent == "stat_lookup"
    assert result.statistic_requested in ["goals", "assists", "goal_contributions"]
    assert result.time_context == TimeContext.LEAGUE_ONLY
    assert result.filters.get("competition") == "laliga"
    assert result.filters.get("ranking") is not None
    assert result.filters.get("ranking", {}).get("direction") == "highest"


def test_most_pl_hat_tricks_all_time(parser):
    """Test: Who scored the most PL hat tricks all time?"""
    query = "Who scored the most PL hat tricks all time?"
    result = parser.parse_query(query)
    
    assert result.query_intent == "stat_lookup"
    assert result.statistic_requested == "hat_tricks"
    assert result.time_context == TimeContext.CAREER
    assert result.filters.get("competition") == "premier_league"
    assert result.filters.get("ranking") is not None
    assert result.filters.get("ranking", {}).get("direction") == "highest"


def test_most_chances_created_pl_seasons(parser):
    """Test: Which player has created the most chances in the last 2 PL seasons?"""
    query = "Which player has created the most chances in the last 2 PL seasons?"
    result = parser.parse_query(query)
    
    assert result.query_intent == "stat_lookup"
    assert result.statistic_requested == "chances_created"
    assert result.time_context == TimeContext.LAST_SEASON
    assert result.filters.get("competition") == "premier_league"


# ============================================================================
# ADVANCED STATS TESTS
# ============================================================================

def test_most_take_ons_laliga_wingers(parser):
    """Test: Which winger has completed the most take-ons in the last 3 LaLiga seasons?"""
    query = "Which winger has completed the most take-ons in the last 3 LaLiga seasons?"
    result = parser.parse_query(query)
    
    assert result.query_intent == "stat_lookup"
    assert result.statistic_requested == "take_ons"
    assert result.time_context == TimeContext.LAST_SEASON
    assert result.filters.get("competition") == "laliga"
    assert result.filters.get("position") == "winger"


def test_highest_xg_overperformers_prem(parser):
    """Test: Highest xG overperformers in the Prem?"""
    query = "Highest xG overperformers in the Prem?"
    result = parser.parse_query(query)
    
    assert result.query_intent == "stat_lookup"
    assert result.statistic_requested == "xg_overperformance"
    assert result.filters.get("competition") == "premier_league"


def test_most_through_balls_laliga_last_season(parser):
    """Test: Who had the most through balls in LaLiga last season?"""
    query = "Who had the most through balls in LaLiga last season?"
    result = parser.parse_query(query)
    
    assert result.query_intent == "stat_lookup"
    assert result.statistic_requested == "through_balls"
    assert result.time_context == TimeContext.LAST_SEASON
    assert result.filters.get("competition") == "laliga"


# ============================================================================
# SCORES TESTS
# ============================================================================

def test_did_barcelona_win(parser):
    """Test: Did Barcelona win?"""
    query = "Did Barcelona win?"
    result = parser.parse_query(query)
    
    assert result.query_intent == "match_result"
    assert len(result.entities) == 1
    assert result.entities[0].name == "Barcelona"
    assert result.entities[0].entity_type == EntityType.TEAM


def test_last_manchester_derby_score(parser):
    """Test: What was the score of the last Manchester derby?"""
    query = "What was the score of the last Manchester derby?"
    result = parser.parse_query(query)
    
    assert result.query_intent == "match_result"
    assert result.filters.get("match_type") == "derby"
    assert result.filters.get("derby_info", {}).get("key") == "manchester_derby"


def test_arsenal_match_result(parser):
    """Test: What happened in the Arsenal match?"""
    query = "What happened in the Arsenal match?"
    result = parser.parse_query(query)
    
    assert result.query_intent == "match_result"
    assert len(result.entities) == 1
    assert result.entities[0].name == "Arsenal"
    assert result.entities[0].entity_type == EntityType.TEAM


# ============================================================================
# FIXTURES TESTS
# ============================================================================

def test_pl_matches_this_week(parser):
    """Test: What PL matches are on this week?"""
    query = "What PL matches are on this week?"
    result = parser.parse_query(query)
    
    assert result.query_intent == "fixtures"
    assert result.time_context == TimeContext.CURRENT_MONTH
    assert result.filters.get("competition") == "premier_league"


def test_next_el_clasico_date(parser):
    """Test: When is the next El Clásico?"""
    query = "When is the next El Clásico?"
    result = parser.parse_query(query)
    
    assert result.query_intent == "fixtures"
    assert result.filters.get("match_type") == "derby"
    assert result.filters.get("derby_info", {}).get("key") == "el_clasico"


def test_liverpool_next_match(parser):
    """Test: When do Liverpool play next?"""
    query = "When do Liverpool play next?"
    result = parser.parse_query(query)
    
    assert result.query_intent == "fixtures"
    assert len(result.entities) == 1
    assert result.entities[0].name == "Liverpool"
    assert result.entities[0].entity_type == EntityType.TEAM


# ============================================================================
# TABLE TESTS
# ============================================================================

def test_premier_league_table(parser):
    """Test: Premier League table?"""
    query = "Premier League table?"
    result = parser.parse_query(query)
    
    assert result.query_intent == "table"
    assert result.filters.get("competition") == "premier_league"


def test_laliga_winner_last_season(parser):
    """Test: Who won LaLiga last season?"""
    query = "Who won LaLiga last season?"
    result = parser.parse_query(query)
    
    assert result.query_intent == "table"
    assert result.time_context == TimeContext.LAST_SEASON
    assert result.filters.get("competition") == "laliga"
    assert result.filters.get("position") == "winner"


def test_real_madrid_record_last_year(parser):
    """Test: What was Real Madrid's record last year?"""
    query = "What was Real Madrid's record last year?"
    result = parser.parse_query(query)
    
    assert result.query_intent == "stat_lookup"
    assert result.time_context == TimeContext.LAST_SEASON
    assert len(result.entities) == 1
    assert result.entities[0].name == "Real Madrid"
    assert result.entities[0].entity_type == EntityType.TEAM


# ============================================================================
# BIOS TESTS
# ============================================================================

def test_zidane_stats_bio(parser):
    """Test: Zinedine Zidane stats"""
    query = "Zinedine Zidane stats"
    result = parser.parse_query(query)
    
    assert result.query_intent == "bio"
    assert len(result.entities) == 1
    assert result.entities[0].name == "Zinedine Zidane"
    assert result.entities[0].entity_type == EntityType.PLAYER


def test_peter_crouch_height(parser):
    """Test: How tall is Peter Crouch?"""
    query = "How tall is Peter Crouch?"
    result = parser.parse_query(query)
    
    assert result.query_intent == "bio"
    assert result.statistic_requested == "height"
    assert len(result.entities) == 1
    assert result.entities[0].name == "Peter Crouch"
    assert result.entities[0].entity_type == EntityType.PLAYER


def test_bukayo_saka_age(parser):
    """Test: How old is Bukayo Saka?"""
    query = "How old is Bukayo Saka?"
    result = parser.parse_query(query)
    
    assert result.query_intent == "bio"
    assert result.statistic_requested == "age"
    assert len(result.entities) == 1
    assert result.entities[0].name == "Bukayo Saka"
    assert result.entities[0].entity_type == EntityType.PLAYER


# ============================================================================
# RECAPS TESTS
# ============================================================================

def test_neymar_2015_16_season_recap(parser):
    """Test: How did Neymar do in 2015/16 season?"""
    query = "How did Neymar do in 2015/16 season?"
    result = parser.parse_query(query)
    
    assert result.query_intent == "recap"
    assert result.time_context == TimeContext.LAST_SEASON
    assert result.filters.get("season") == "2015/16"
    assert len(result.entities) == 1
    assert result.entities[0].name == "Neymar"
    assert result.entities[0].entity_type == EntityType.PLAYER


def test_phil_foden_current_form(parser):
    """Test: How is Phil Foden doing?"""
    query = "How is Phil Foden doing?"
    result = parser.parse_query(query)
    
    assert result.query_intent == "recap"
    assert result.time_context == TimeContext.THIS_SEASON
    assert len(result.entities) == 1
    assert result.entities[0].name == "Phil Foden"
    assert result.entities[0].entity_type == EntityType.PLAYER


def test_vini_jr_last_season_recap(parser):
    """Test: Did Vini Jr have a good season last year?"""
    query = "Did Vini Jr have a good season last year?"
    result = parser.parse_query(query)
    
    assert result.query_intent == "recap"
    assert result.time_context == TimeContext.LAST_SEASON
    assert len(result.entities) == 1
    assert result.entities[0].name == "Vini Jr"
    assert result.entities[0].entity_type == EntityType.PLAYER


# ============================================================================
# ADDITIONAL COMPREHENSIVE STATS TESTS
# ============================================================================

def test_goals_per_game_ratio(parser):
    """Test: Who has the best goals per game ratio in the Premier League?"""
    query = "Who has the best goals per game ratio in the Premier League?"
    result = parser.parse_query(query)
    
    assert result.query_intent == "stat_lookup"
    assert result.statistic_requested == "goals_per_game"
    assert result.filters.get("competition") == "premier_league"


def test_clean_sheets_goalkeeper(parser):
    """Test: Which goalkeeper has kept the most clean sheets this season?"""
    query = "Which goalkeeper has kept the most clean sheets this season?"
    result = parser.parse_query(query)
    
    assert result.query_intent == "stat_lookup"
    assert result.statistic_requested == "clean_sheets"
    assert result.time_context == TimeContext.THIS_SEASON
    assert result.filters.get("position") == "goalkeeper"


def test_assists_per_90_minutes(parser):
    """Test: Who has the highest assists per 90 minutes in LaLiga?"""
    query = "Who has the highest assists per 90 minutes in LaLiga?"
    result = parser.parse_query(query)
    
    assert result.query_intent == "stat_lookup"
    assert result.statistic_requested == "assists_per_90"
    assert result.filters.get("competition") == "laliga"


# ============================================================================
# COMPARISON TESTS
# ============================================================================

def test_player_vs_player_comparison(parser):
    """Test: How does Haaland's scoring compare to Mbappe's?"""
    query = "How does Haaland's scoring compare to Mbappe's?"
    result = parser.parse_query(query)
    
    assert result.query_intent == "comparison"
    assert result.comparison_type == ComparisonType.VS_OPPONENT
    assert result.statistic_requested == "goals"
    assert len(result.entities) == 2
    player_names = [e.name for e in result.entities if e.entity_type == EntityType.PLAYER]
    assert "Haaland" in player_names
    assert "Mbappe" in player_names


def test_team_vs_team_comparison(parser):
    """Test: How does Arsenal's defense compare to City's?"""
    query = "How does Arsenal's defense compare to City's?"
    result = parser.parse_query(query)
    
    assert result.query_intent == "comparison"
    assert result.comparison_type == ComparisonType.VS_OPPONENT
    assert result.statistic_requested == "defense"
    assert len(result.entities) == 2
    team_names = [e.name for e in result.entities if e.entity_type == EntityType.TEAM]
    assert "Arsenal" in team_names
    assert "City" in team_names


def test_season_vs_season_comparison(parser):
    """Test: How does Salah's performance this season compare to last season?"""
    query = "How does Salah's performance this season compare to last season?"
    result = parser.parse_query(query)
    
    assert result.query_intent == "comparison"
    assert result.comparison_type == ComparisonType.VS_SEASON
    assert len(result.entities) == 1
    assert result.entities[0].name == "Salah"
    assert result.entities[0].entity_type == EntityType.PLAYER


# ============================================================================
# ADDITIONAL EDGE CASES AND VARIATIONS
# ============================================================================

def test_abbreviated_player_names(parser):
    """Test: KDB stats this season"""
    query = "KDB stats this season"
    result = parser.parse_query(query)
    
    assert result.query_intent == "stat_lookup"
    assert result.time_context == TimeContext.THIS_SEASON
    assert len(result.entities) == 1
    assert result.entities[0].name == "KDB"
    assert result.entities[0].entity_type == EntityType.PLAYER


def test_team_nicknames(parser):
    """Test: The Reds performance"""
    query = "The Reds performance"
    result = parser.parse_query(query)
    
    assert result.query_intent == "stat_lookup"
    assert len(result.entities) == 1
    assert result.entities[0].name == "Reds"
    assert result.entities[0].entity_type == EntityType.TEAM


def test_competition_specific_queries(parser):
    """Test: Champions League top scorer"""
    query = "Champions League top scorer"
    result = parser.parse_query(query)
    
    assert result.query_intent == "stat_lookup"
    assert result.time_context == TimeContext.CHAMPIONS_LEAGUE
    assert result.statistic_requested == "goals"


def test_venue_specific_queries(parser):
    """Test: Home form vs away form"""
    query = "Home form vs away form"
    result = parser.parse_query(query)
    
    assert result.query_intent == "comparison"
    assert result.filters.get("venue") in ["home", "away"]


def test_position_specific_queries(parser):
    """Test: Best goalkeeper this season"""
    query = "Best goalkeeper this season"
    result = parser.parse_query(query)
    
    assert result.query_intent == "stat_lookup"
    assert result.time_context == TimeContext.THIS_SEASON
    assert result.filters.get("position") == "goalkeeper"


def test_historical_milestone_queries(parser):
    """Test: First player to score 100 Premier League goals"""
    query = "First player to score 100 Premier League goals"
    result = parser.parse_query(query)
    
    assert result.query_intent == "historical"
    assert result.statistic_requested == "goals"
    assert result.filters.get("competition") == "premier_league"


def test_form_analysis_queries(parser):
    """Test: Liverpool's form in the last 5 games"""
    query = "Liverpool's form in the last 5 games"
    result = parser.parse_query(query)
    
    assert result.query_intent == "stat_lookup"
    assert result.time_context == TimeContext.LAST_N_GAMES
    assert len(result.entities) == 1
    assert result.entities[0].name == "Liverpool"
    assert result.entities[0].entity_type == EntityType.TEAM


def test_derby_specific_queries(parser):
    """Test: North London derby history"""
    query = "North London derby history"
    result = parser.parse_query(query)
    
    assert result.query_intent == "historical"
    assert result.filters.get("match_type") == "derby"
    assert result.filters.get("derby_info", {}).get("key") == "north_london_derby"


def test_individual_match_queries(parser):
    """Test: Arsenal vs Chelsea result"""
    query = "Arsenal vs Chelsea result"
    result = parser.parse_query(query)
    
    assert result.query_intent == "match_result"
    assert len(result.entities) == 2
    team_names = [e.name for e in result.entities if e.entity_type == EntityType.TEAM]
    assert "Arsenal" in team_names
    assert "Chelsea" in team_names


def test_league_table_position_queries(parser):
    """Test: Who is top of the Premier League?"""
    query = "Who is top of the Premier League?"
    result = parser.parse_query(query)
    
    assert result.query_intent == "table"
    assert result.filters.get("competition") == "premier_league"
    assert result.filters.get("position") == "top"


# ============================================================================
# INTEGRATION TESTS (from user's sample)
# ============================================================================


class TestSoccerQueryParserIntegration:
    """Integration tests that simulate real agent workflows"""

    @pytest.fixture
    def parser(self):
        return SoccerQueryParser()


def test_research_agent_workflow(parser):
    """Simulate Research Agent discovering storylines for a match"""
    queries = [
        "What storylines should fans know about tonight's Arsenal vs Tottenham game?",
        "How significant is Kane's return to North London?",
        "What's the head-to-head record in recent North London derbies?",
    ]

    for query in queries:
        result = parser.parse_query(query)
        # Each query should be parsed successfully with reasonable confidence
        assert result.confidence > 0.5
        assert result.query_intent in ["context", "historical", "stat_lookup"]


def test_writing_agent_workflow(parser):
    """Simulate Writing Agent verifying and enhancing content"""
    queries = [
        "Is this Haaland's best month of the season?",
        "What additional context makes this performance meaningful?",
        "How does this compare to similar performances this season?",
    ]

    for query in queries:
        result = parser.parse_query(query)
        # Should handle comparison and context queries
        assert result.query_intent in ["comparison", "context", "stat_lookup"]


def test_editor_agent_workflow(parser):
    """Simulate Editor Agent fact-checking claims"""
    queries = [
        "Is Messi the first player since Ronaldinho to achieve this feat?",
        "What important context is missing from this Benzema analysis?",
        "Verify: Liverpool has the best defensive record in Europe this season",
    ]

    for query in queries:
        result = parser.parse_query(query)
        # Editor queries often involve verification and context
        assert result.query_intent in ["historical", "context", "comparison"]


# ============================================================================
# QUERY ANALYSIS FUNCTION (from user's sample)
# ============================================================================


def analyze_sample_queries():
    """Analyze a variety of soccer queries to understand patterns"""

    parser = SoccerQueryParser()

    sample_queries = [
        # Player Performance
        "How many goals has Haaland scored this season?",
        "What's Messi's pass completion rate in El Clasicos?",
        "How many assists does De Bruyne have at home this season?",
        # Team Performance
        "What's Arsenal's away record in the Premier League?",
        "How many clean sheets has Liverpool kept this season?",
        "What's Barcelona's win rate against Real Madrid?",
        # Comparisons
        "How does Salah's scoring compare to last season?",
        "Is this Benzema's best Champions League campaign?",
        "How does City's possession compare to league average?",
        # Historical Context
        "When did these teams last meet in a title decider?",
        "What's the significance of this Liverpool performance?",
        "How rare is a hat-trick in El Clasico?",
        # Complex Queries
        "What storylines emerge from Mbappe's performance against his former club?",
        "How significant is this comeback for Arsenal's title hopes?",
        "What context makes this derby result historically important?",
<<<<<<< HEAD
=======
        
        # Stats Queries
        "Most G/A in a LaLiga season?",
        "Who scored the most PL hat tricks all time?",
        "Which player has created the most chances in the last 2 PL seasons?",
        
        # Advanced Stats
        "Which winger has completed the most take-ons in the last 3 LaLiga seasons?",
        "Highest xG overperformers in the Prem?",
        "Who had the most through balls in LaLiga last season?",
        
        # Scores
        "Did Barcelona win?",
        "What was the score of the last Manchester derby?",
        "What happened in the Arsenal match?",
        
        # Fixtures
        "What PL matches are on this week?",
        "When is the next El Clásico?",
        "When do Liverpool play next?",
        
        # Table
        "Premier League table?",
        "Who won LaLiga last season?",
        "What was Real Madrid's record last year?",
        
        # Bios
        "Zinedine Zidane stats",
        "How tall is Peter Crouch?",
        "How old is Bukayo Saka?",
        
        # Recaps
        "How did Neymar do in 2015/16 season?",
        "How is Phil Foden doing?",
        "Did Vini Jr have a good season last year?"
>>>>>>> 7e68bfed
    ]

    print("🔍 Query Analysis Report\n")

    for i, query in enumerate(sample_queries, 1):
        print(f"{i:2d}. {query}")
        result = parser.parse_query(query)

        print(f"    Intent: {result.query_intent}")
        print(
            f"    Entities: {[(e.name, e.entity_type.value) for e in result.entities]}"
        )
        print(f"    Statistic: {result.statistic_requested}")
        print(f"    Time: {result.time_context.value}")
        print(
            f"    Comparison: {result.comparison_type.value if result.comparison_type else None}"
        )
        print(f"    Filters: {result.filters}")
        print(f"    Confidence: {result.confidence:.2f}")
        print()


def run_comprehensive_test_suite():
    """Run all tests and provide detailed results"""

    print("🧪 Running Soccer Query Parser Test Suite\n")

    # Test categories
    test_categories = [
<<<<<<< HEAD
        (
            "Basic Queries",
            [
                "test_basic_player_stat_query",
                "test_team_performance_query",
                "test_player_comparison_query",
                "test_historical_query",
                "test_team_filter_query",
                "test_context_query",
                "test_multiple_stats_query",
            ],
        ),
        (
            "Enhanced Features",
            [
                "test_player_alias_recognition",
                "test_team_alias_recognition",
                "test_explicit_derby_keyword",
                "test_derby_from_team_pairs",
                "test_derby_with_explicit_names",
                "test_home_away_detection",
                "test_big_six_detection",
                "test_tactical_context_extraction",
            ],
        ),
        (
            "Additional Tests",
            [
                "test_champions_league_context",
                "test_away_performance_query",
                "test_derby_match_query",
                "test_head_to_head_query",
                "test_clean_sheets_vs_big_six",
                "test_team_home_record_query",
                "test_basic_player_goal_query",
                "test_player_comparison_query_detailed",
                "test_significance_context_query",
                "test_multiple_stats_query_detailed",
            ],
        ),
=======
        ("Basic Queries", [
            "test_basic_player_stat_query",
            "test_team_performance_query", 
            "test_player_comparison_query",
            "test_historical_query",
            "test_team_filter_query",
            "test_context_query",
            "test_multiple_stats_query"
        ]),
        ("Enhanced Features", [
            "test_player_alias_recognition",
            "test_team_alias_recognition", 
            "test_explicit_derby_keyword",
            "test_derby_from_team_pairs",
            "test_derby_with_explicit_names",
            "test_home_away_detection",
            "test_big_six_detection",
            "test_tactical_context_extraction"
        ]),
        ("Additional Tests", [
            "test_champions_league_context",
            "test_away_performance_query",
            "test_derby_match_query",
            "test_head_to_head_query",
            "test_clean_sheets_vs_big_six",
            "test_team_home_record_query",
            "test_basic_player_goal_query",
            "test_player_comparison_query_detailed",
            "test_significance_context_query",
            "test_multiple_stats_query_detailed"
        ]),
        ("Stats Tests", [
            "test_most_goals_assists_laliga_season",
            "test_most_pl_hat_tricks_all_time",
            "test_most_chances_created_pl_seasons"
        ]),
        ("Advanced Stats Tests", [
            "test_most_take_ons_laliga_wingers",
            "test_highest_xg_overperformers_prem",
            "test_most_through_balls_laliga_last_season"
        ]),
        ("Scores Tests", [
            "test_did_barcelona_win",
            "test_last_manchester_derby_score",
            "test_arsenal_match_result"
        ]),
        ("Fixtures Tests", [
            "test_pl_matches_this_week",
            "test_next_el_clasico_date",
            "test_liverpool_next_match"
        ]),
        ("Table Tests", [
            "test_premier_league_table",
            "test_laliga_winner_last_season",
            "test_real_madrid_record_last_year"
        ]),
        ("Bios Tests", [
            "test_zidane_stats_bio",
            "test_peter_crouch_height",
            "test_bukayo_saka_age"
        ]),
        ("Recaps Tests", [
            "test_neymar_2015_16_season_recap",
            "test_phil_foden_current_form",
            "test_vini_jr_last_season_recap"
        ]),
        ("Comprehensive Stats Tests", [
            "test_goals_per_game_ratio",
            "test_clean_sheets_goalkeeper",
            "test_assists_per_90_minutes"
        ]),
        ("Comparison Tests", [
            "test_player_vs_player_comparison",
            "test_team_vs_team_comparison",
            "test_season_vs_season_comparison"
        ]),
        ("Edge Cases and Variations", [
            "test_abbreviated_player_names",
            "test_team_nicknames",
            "test_competition_specific_queries",
            "test_venue_specific_queries",
            "test_position_specific_queries",
            "test_historical_milestone_queries",
            "test_form_analysis_queries",
            "test_derby_specific_queries",
            "test_individual_match_queries",
            "test_league_table_position_queries"
        ])
>>>>>>> 7e68bfed
    ]

    for category_name, test_names in test_categories:
        print(f"📂 {category_name}")
        print("-" * 50)

        # Run tests using pytest
        import subprocess
        import sys

        test_args = [
            sys.executable,
            "-m",
            "pytest",
            "sports_intelligence_layer/tests/test_parser.py",
            "-v",
            "-s",
            "-k",
            " or ".join(test_names),
        ]

        try:
            result = subprocess.run(test_args, capture_output=True, text=True)
            print(result.stdout)
            if result.stderr:
                print("Errors:", result.stderr)
        except Exception as e:
            print(f"Error running tests: {e}")

        print("\n")

    # Summary
    print("📊 Test Summary")
    print("=" * 50)
    print("✅ All test categories completed!")
    print("🔍 Run 'analyze_sample_queries()' for detailed query analysis")


if __name__ == "__main__":
    # Set up logging to see detailed parsing process
    logging.basicConfig(
        level=logging.INFO,
        format="%(asctime)s - %(name)s - %(levelname)s - %(message)s",
    )

    # Run the comprehensive accuracy test
    parser = SoccerQueryParser()
    test_comprehensive_accuracy(parser)

    print("\n✅ All tests completed successfully!")

    # Optionally run query analysis
    print("\n" + "=" * 60 + "\n")
    analyze_sample_queries()<|MERGE_RESOLUTION|>--- conflicted
+++ resolved
@@ -9,6 +9,7 @@
 import sys
 import pytest
 import logging
+from datetime import datetime
 
 # Ensure project root is importable when running this file directly
 _ROOT = Path(__file__).resolve().parents[2]
@@ -16,11 +17,8 @@
     sys.path.insert(0, str(_ROOT))
 
 from sports_intelligence_layer import (  # noqa: E402
-    SoccerQueryParser,
-    ParsedSoccerQuery,
-    EntityType,
-    ComparisonType,
-    TimeContext,
+    SoccerQueryParser, ParsedSoccerQuery, SoccerEntity,
+    EntityType, ComparisonType, TimeContext,
 )
 
 
@@ -34,12 +32,12 @@
     """Test basic player statistic query parsing."""
     query = "How many goals has Haaland scored this season?"
     result = parser.parse_query(query)
-
+    
     assert isinstance(result, ParsedSoccerQuery)
     assert result.query_intent == "stat_lookup"
     assert result.statistic_requested == "goals"
     assert result.time_context == TimeContext.THIS_SEASON
-
+    
     assert len(result.entities) == 1
     player = result.entities[0]
     assert player.name == "Haaland"
@@ -50,7 +48,7 @@
     """Test team performance query parsing."""
     query = "What's Arsenal's home record in the Premier League?"
     result = parser.parse_query(query)
-
+    
     assert result.query_intent == "stat_lookup"
     assert len(result.entities) == 1
     assert result.entities[0].name == "Arsenal"
@@ -62,7 +60,7 @@
     """Test player comparison query parsing."""
     query = "How does Messi's pass completion compare to his career average?"
     result = parser.parse_query(query)
-
+    
     assert result.query_intent == "comparison"
     assert result.comparison_type == ComparisonType.VS_CAREER
     assert result.statistic_requested == "pass_completion"
@@ -74,7 +72,7 @@
     """Test historical match query parsing."""
     query = "When did Barcelona last beat Real Madrid in El Clasico?"
     result = parser.parse_query(query)
-
+    
     assert result.query_intent == "historical"
     assert len(result.entities) == 2
     team_names = {entity.name for entity in result.entities}
@@ -86,7 +84,7 @@
     """Test team query with filters parsing."""
     query = "What's Liverpool's clean sheet record against the big six?"
     result = parser.parse_query(query)
-
+    
     assert result.query_intent == "stat_lookup"
     assert result.statistic_requested == "clean_sheets"
     assert result.filters.get("opponent_tier") == "top_6"
@@ -98,7 +96,7 @@
     """Test context-based query parsing."""
     query = "How significant is Salah's performance against City?"
     result = parser.parse_query(query)
-
+    
     assert result.query_intent == "context"
 
 
@@ -380,7 +378,7 @@
     """Test query with multiple statistics."""
     query = "Show me Benzema's goals and assists in Champions League"
     result = parser.parse_query(query)
-
+    
     assert result.query_intent == "stat_lookup"
     assert result.time_context == TimeContext.CHAMPIONS_LEAGUE
     assert len(result.entities) == 1
@@ -391,7 +389,6 @@
 # ============================================================================
 # DELIVERABLE 1: Enhanced entity database with aliases
 # ============================================================================
-
 
 def test_player_alias_recognition(parser):
     """Test enhanced player alias recognition."""
@@ -399,21 +396,17 @@
         ("How many goals did KDB score?", "de bruyne", "KDB"),
         ("What's Mo Salah's assist record?", "salah", "Mo Salah"),
         ("Erling's performance this season", "haaland", "Erling"),
-        ("Harry Kane's goals", "kane", "Harry Kane"),
-    ]
-
+        ("Harry Kane's goals", "kane", "Harry Kane")
+    ]
+    
     for query, expected_canonical, expected_surface in test_cases:
         result = parser.parse_query(query)
         assert len(result.entities) >= 1
-        player_entities = [
-            e for e in result.entities if e.entity_type == EntityType.PLAYER
-        ]
+        player_entities = [e for e in result.entities if e.entity_type == EntityType.PLAYER]
         assert len(player_entities) >= 1
         # Check that the surface form is preserved in the entity name
-        assert (
-            expected_surface.lower() in player_entities[0].name.lower()
-            or expected_surface.lower() in query.lower()
-        )
+        assert (expected_surface.lower() in player_entities[0].name.lower() or 
+                expected_surface.lower() in query.lower())
 
 
 def test_team_alias_recognition(parser):
@@ -422,9 +415,9 @@
         ("Man City's home form", "manchester city", "Man City"),
         ("Man Utd vs Liverpool", "manchester united", "Man Utd"),
         ("Barca's Champions League record", "barcelona", "Barca"),
-        ("The Reds' performance", "liverpool", "Reds"),
-    ]
-
+        ("The Reds' performance", "liverpool", "Reds")
+    ]
+    
     for query, expected_canonical, expected_surface in test_cases:
         result = parser.parse_query(query)
         team_entities = [e for e in result.entities if e.entity_type == EntityType.TEAM]
@@ -435,12 +428,11 @@
 # DELIVERABLE 2: Derby and rivalry recognition
 # ============================================================================
 
-
 def test_explicit_derby_keyword(parser):
     """Test explicit derby keyword detection."""
     query = "What's the result of the North London derby?"
     result = parser.parse_query(query)
-
+    
     assert result.filters.get("match_type") == "derby"
     assert len(result.entities) >= 1  # Should detect Arsenal or Tottenham
 
@@ -450,14 +442,10 @@
     test_cases = [
         ("Arsenal vs Tottenham match", "north_london_derby", ["arsenal", "tottenham"]),
         ("Real Madrid against Barcelona", "el_clasico", ["real madrid", "barcelona"]),
-        (
-            "Manchester United vs Manchester City",
-            "manchester_derby",
-            ["manchester united", "manchester city"],
-        ),
-        ("Liverpool vs Everton", "merseyside_derby", ["liverpool", "everton"]),
-    ]
-
+        ("Manchester United vs Manchester City", "manchester_derby", ["manchester united", "manchester city"]),
+        ("Liverpool vs Everton", "merseyside_derby", ["liverpool", "everton"])
+    ]
+    
     for query, expected_derby, expected_teams in test_cases:
         result = parser.parse_query(query)
         derby_info = result.filters.get("derby_info")
@@ -470,7 +458,7 @@
     """Test derby detection with explicit derby names."""
     query = "When was the last El Clasico?"
     result = parser.parse_query(query)
-
+    
     # Should detect both teams and potentially derby context
     team_entities = [e for e in result.entities if e.entity_type == EntityType.TEAM]
     assert len(team_entities) >= 1
@@ -479,7 +467,6 @@
 # ============================================================================
 # DELIVERABLE 3: Tactical context extraction
 # ============================================================================
-
 
 def test_home_away_detection(parser):
     """Test home/away venue detection."""
@@ -487,9 +474,9 @@
         ("Arsenal's home record", "home"),
         ("Liverpool away form", "away"),
         ("City at home", "home"),
-        ("United on the road", "away"),
-    ]
-
+        ("United on the road", "away")
+    ]
+    
     for query, expected_venue in test_cases:
         result = parser.parse_query(query)
         assert result.filters.get("venue") == expected_venue
@@ -500,9 +487,9 @@
     test_cases = [
         "Liverpool vs the big six",
         "Arsenal's record against top 6",
-        "Chelsea performance vs top six teams",
-    ]
-
+        "Chelsea performance vs top six teams"
+    ]
+    
     for query in test_cases:
         result = parser.parse_query(query)
         assert result.filters.get("opponent_tier") == "top_6"
@@ -514,16 +501,13 @@
         ("Arsenal's 4-3-3 formation", {"formation": "4-3-3"}),
         ("Liverpool's pressing style", {"style": ["pressing"]}),
         ("Early goal in the first half", {"timing": "first half"}),
-        (
-            "Red card in the second half",
-            {"situations": ["red card"], "timing": "second half"},
-        ),
-    ]
-
+        ("Red card in the second half", {"situations": ["red card"], "timing": "second half"})
+    ]
+    
     for query, expected_context in test_cases:
         result = parser.parse_query(query)
         tactical_context = result.filters.get("tactical_context", {})
-
+        
         for key, expected_value in expected_context.items():
             if key in tactical_context:
                 if isinstance(expected_value, list):
@@ -536,102 +520,86 @@
 # DELIVERABLE 4: Accuracy testing
 # ============================================================================
 
-
 def test_comprehensive_accuracy(parser):
     """Test comprehensive accuracy across all features."""
     test_queries = [
         # Basic entity recognition
-        (
-            "Haaland's goals this season",
-            {"entities": 1, "statistic": "goals", "time": TimeContext.THIS_SEASON},
-        ),
+        ("Haaland's goals this season", {"entities": 1, "statistic": "goals", "time": TimeContext.THIS_SEASON}),
         ("Arsenal home form", {"entities": 1, "venue": "home"}),
+        
         # Alias recognition
         ("KDB's assists", {"entities": 1, "statistic": "assists"}),
         ("Man City vs United", {"entities": 2, "derby": True}),
+        
         # Tactical context
-        (
-            "Liverpool's 4-3-3 pressing",
-            {"entities": 1, "formation": "4-3-3", "style": ["pressing"]},
-        ),
+        ("Liverpool's 4-3-3 pressing", {"entities": 1, "formation": "4-3-3", "style": ["pressing"]}),
         ("Early goal in El Clasico", {"entities": 1, "derby": True, "timing": "early"}),
+        
         # Complex queries
-        (
-            "How does Messi's pass completion compare to his career average?",
-            {
-                "entities": 1,
-                "comparison": ComparisonType.VS_CAREER,
-                "statistic": "pass_completion",
-            },
-        ),
-        (
-            "What's Liverpool's clean sheet record against the big six?",
-            {"entities": 1, "opponent_tier": "top_6", "statistic": "clean_sheets"},
-        ),
-    ]
-
+        ("How does Messi's pass completion compare to his career average?", 
+         {"entities": 1, "comparison": ComparisonType.VS_CAREER, "statistic": "pass_completion"}),
+        
+        ("What's Liverpool's clean sheet record against the big six?", 
+         {"entities": 1, "opponent_tier": "top_6", "statistic": "clean_sheets"})
+    ]
+    
     passed_tests = 0
     total_tests = len(test_queries)
-
+    
     for query, expected in test_queries:
         try:
             result = parser.parse_query(query)
-
+            
             # Check entity count
             if "entities" in expected:
                 assert len(result.entities) == expected["entities"]
-
+            
             # Check statistic
             if "statistic" in expected:
                 assert result.statistic_requested == expected["statistic"]
-
+            
             # Check time context
             if "time" in expected:
                 assert result.time_context == expected["time"]
-
+            
             # Check venue
             if "venue" in expected:
                 assert result.filters.get("venue") == expected["venue"]
-
+            
             # Check derby detection
             if expected.get("derby"):
-                assert (
-                    result.filters.get("match_type") == "derby"
-                    or result.filters.get("derby_info") is not None
-                )
-
+                assert (result.filters.get("match_type") == "derby" or 
+                       result.filters.get("derby_info") is not None)
+            
             # Check opponent tier
             if "opponent_tier" in expected:
                 assert result.filters.get("opponent_tier") == expected["opponent_tier"]
-
+            
             # Check comparison type
             if "comparison" in expected:
                 assert result.comparison_type == expected["comparison"]
-
+            
             # Check tactical context
             tactical_context = result.filters.get("tactical_context", {})
             if "formation" in expected:
                 assert tactical_context.get("formation") == expected["formation"]
             if "style" in expected:
-                assert any(
-                    style in tactical_context.get("style", [])
-                    for style in expected["style"]
-                )
+                assert any(style in tactical_context.get("style", []) for style in expected["style"])
             if "timing" in expected:
                 assert tactical_context.get("timing") == expected["timing"]
-
+            
             passed_tests += 1
-
+            
         except AssertionError as e:
             print(f"❌ Failed for query: '{query}' - {e}")
         except Exception as e:
             print(f"❌ Error for query: '{query}' - {e}")
-
+    
     accuracy = passed_tests / total_tests
-    print("\n📊 ACCURACY RESULTS:")
+    print(f"\n📊 ACCURACY RESULTS:")
     print(f"Passed: {passed_tests}/{total_tests}")
     print(f"Accuracy: {accuracy:.1%}")
-
+    
     # Assert 80%+ accuracy
     assert accuracy >= 0.8, f"Accuracy {accuracy:.1%} is below 80% threshold"
 
@@ -645,7 +613,7 @@
         "How many goals did XYZ score?",  # Unknown player
         "Team ABC performance",  # Unknown team
     ]
-
+    
     for query in edge_cases:
         if not query.strip():
             with pytest.raises(ValueError):
@@ -660,15 +628,14 @@
 # ADDITIONAL TESTS FROM USER'S SAMPLE
 # ============================================================================
 
-
 def test_champions_league_context(parser):
     """Test: How many goals has Mbappe scored in the Champions League?"""
     query = "How many goals has Mbappe scored in the Champions League?"
     result = parser.parse_query(query)
-
+    
     assert result.statistic_requested == "goals"
     assert result.time_context == TimeContext.CHAMPIONS_LEAGUE
-
+    
     player_entities = [e for e in result.entities if e.entity_type == EntityType.PLAYER]
     assert len(player_entities) >= 1
 
@@ -677,10 +644,10 @@
     """Test: How has Chelsea performed away from home this season?"""
     query = "How has Chelsea performed away from home this season?"
     result = parser.parse_query(query)
-
-    assert result.filters.get("venue") == "away"
+    
+    assert result.filters.get('venue') == 'away'
     assert result.time_context == TimeContext.THIS_SEASON
-
+    
     team_entities = [e for e in result.entities if e.entity_type == EntityType.TEAM]
     assert len(team_entities) == 1
     assert team_entities[0].name == "Chelsea"
@@ -690,18 +657,18 @@
     """Test: What's the history of Manchester derbies?"""
     query = "What's the history of Manchester derbies?"
     result = parser.parse_query(query)
-
+    
     assert result.query_intent == "historical"
-    assert result.filters.get("match_type") == "derby"
+    assert result.filters.get('match_type') == 'derby'
 
 
 def test_head_to_head_query(parser):
     """Test: When did Barcelona last beat Real Madrid?"""
     query = "When did Barcelona last beat Real Madrid?"
     result = parser.parse_query(query)
-
+    
     assert result.query_intent == "historical"
-
+    
     team_entities = [e for e in result.entities if e.entity_type == EntityType.TEAM]
     team_names = [e.name for e in team_entities]
     assert "Barcelona" in team_names
@@ -712,10 +679,10 @@
     """Test: What's Liverpool's clean sheet record against the big six?"""
     query = "What's Liverpool's clean sheet record against the big six?"
     result = parser.parse_query(query)
-
+    
     assert result.statistic_requested == "clean_sheets"
-    assert result.filters.get("opponent_tier") == "top_6"
-
+    assert result.filters.get('opponent_tier') == 'top_6'
+    
     team_entities = [e for e in result.entities if e.entity_type == EntityType.TEAM]
     assert len(team_entities) == 1
     assert team_entities[0].name == "Liverpool"
@@ -725,11 +692,11 @@
     """Test: What's Arsenal's home record this season?"""
     query = "What's Arsenal's home record this season?"
     result = parser.parse_query(query)
-
+    
     assert result.query_intent == "stat_lookup"
     assert result.time_context == TimeContext.THIS_SEASON
-    assert result.filters.get("venue") == "home"
-
+    assert result.filters.get('venue') == 'home'
+    
     team_entities = [e for e in result.entities if e.entity_type == EntityType.TEAM]
     assert len(team_entities) == 1
     assert team_entities[0].name == "Arsenal"
@@ -739,11 +706,11 @@
     """Test: How many goals has Haaland scored this season?"""
     query = "How many goals has Haaland scored this season?"
     result = parser.parse_query(query)
-
+    
     assert result.query_intent == "stat_lookup"
     assert result.statistic_requested == "goals"
     assert result.time_context == TimeContext.THIS_SEASON
-
+    
     player_entities = [e for e in result.entities if e.entity_type == EntityType.PLAYER]
     assert len(player_entities) == 1
     assert "Haaland" in player_entities[0].name
@@ -754,11 +721,11 @@
     """Test: How does Messi's pass completion compare to his career average?"""
     query = "How does Messi's pass completion compare to his career average?"
     result = parser.parse_query(query)
-
+    
     assert result.query_intent == "comparison"
     assert result.comparison_type == ComparisonType.VS_CAREER
     assert result.statistic_requested == "pass_completion"
-
+    
     player_entities = [e for e in result.entities if e.entity_type == EntityType.PLAYER]
     assert len(player_entities) > 0
     assert "Messi" in player_entities[0].name
@@ -768,13 +735,13 @@
     """Test: How significant is Salah's performance against City?"""
     query = "How significant is Salah's performance against City?"
     result = parser.parse_query(query)
-
+    
     assert result.query_intent == "context"
-
+    
     entities = result.entities
     player_entities = [e for e in entities if e.entity_type == EntityType.PLAYER]
     team_entities = [e for e in entities if e.entity_type == EntityType.TEAM]
-
+    
     assert len(player_entities) > 0
     assert len(team_entities) > 0
 
@@ -783,7 +750,7 @@
     """Test: What are Benzema's goals and assists this season?"""
     query = "What are Benzema's goals and assists this season?"
     result = parser.parse_query(query)
-
+    
     # Should pick up "goals" as primary statistic
     # (assists would be secondary - handled in response generation)
     assert result.statistic_requested in ["goals", "assists"]
@@ -1252,52 +1219,48 @@
 # INTEGRATION TESTS (from user's sample)
 # ============================================================================
 
-
 class TestSoccerQueryParserIntegration:
     """Integration tests that simulate real agent workflows"""
-
+    
     @pytest.fixture
     def parser(self):
         return SoccerQueryParser()
-
-
+    
 def test_research_agent_workflow(parser):
     """Simulate Research Agent discovering storylines for a match"""
     queries = [
         "What storylines should fans know about tonight's Arsenal vs Tottenham game?",
         "How significant is Kane's return to North London?",
-        "What's the head-to-head record in recent North London derbies?",
-    ]
-
+        "What's the head-to-head record in recent North London derbies?"
+    ]
+    
     for query in queries:
         result = parser.parse_query(query)
         # Each query should be parsed successfully with reasonable confidence
         assert result.confidence > 0.5
         assert result.query_intent in ["context", "historical", "stat_lookup"]
 
-
 def test_writing_agent_workflow(parser):
     """Simulate Writing Agent verifying and enhancing content"""
     queries = [
         "Is this Haaland's best month of the season?",
         "What additional context makes this performance meaningful?",
-        "How does this compare to similar performances this season?",
-    ]
-
+        "How does this compare to similar performances this season?"
+    ]
+    
     for query in queries:
         result = parser.parse_query(query)
         # Should handle comparison and context queries
         assert result.query_intent in ["comparison", "context", "stat_lookup"]
-
 
 def test_editor_agent_workflow(parser):
     """Simulate Editor Agent fact-checking claims"""
     queries = [
         "Is Messi the first player since Ronaldinho to achieve this feat?",
         "What important context is missing from this Benzema analysis?",
-        "Verify: Liverpool has the best defensive record in Europe this season",
-    ]
-
+        "Verify: Liverpool has the best defensive record in Europe this season"
+    ]
+    
     for query in queries:
         result = parser.parse_query(query)
         # Editor queries often involve verification and context
@@ -1308,35 +1271,36 @@
 # QUERY ANALYSIS FUNCTION (from user's sample)
 # ============================================================================
 
-
 def analyze_sample_queries():
     """Analyze a variety of soccer queries to understand patterns"""
-
+    
     parser = SoccerQueryParser()
-
+    
     sample_queries = [
         # Player Performance
         "How many goals has Haaland scored this season?",
         "What's Messi's pass completion rate in El Clasicos?",
         "How many assists does De Bruyne have at home this season?",
-        # Team Performance
+        
+        # Team Performance  
         "What's Arsenal's away record in the Premier League?",
         "How many clean sheets has Liverpool kept this season?",
         "What's Barcelona's win rate against Real Madrid?",
+        
         # Comparisons
         "How does Salah's scoring compare to last season?",
         "Is this Benzema's best Champions League campaign?",
         "How does City's possession compare to league average?",
+        
         # Historical Context
         "When did these teams last meet in a title decider?",
         "What's the significance of this Liverpool performance?",
         "How rare is a hat-trick in El Clasico?",
+        
         # Complex Queries
         "What storylines emerge from Mbappe's performance against his former club?",
         "How significant is this comeback for Arsenal's title hopes?",
         "What context makes this derby result historically important?",
-<<<<<<< HEAD
-=======
         
         # Stats Queries
         "Most G/A in a LaLiga season?",
@@ -1372,24 +1336,19 @@
         "How did Neymar do in 2015/16 season?",
         "How is Phil Foden doing?",
         "Did Vini Jr have a good season last year?"
->>>>>>> 7e68bfed
-    ]
-
+    ]
+    
     print("🔍 Query Analysis Report\n")
-
+    
     for i, query in enumerate(sample_queries, 1):
         print(f"{i:2d}. {query}")
         result = parser.parse_query(query)
-
+        
         print(f"    Intent: {result.query_intent}")
-        print(
-            f"    Entities: {[(e.name, e.entity_type.value) for e in result.entities]}"
-        )
+        print(f"    Entities: {[(e.name, e.entity_type.value) for e in result.entities]}")
         print(f"    Statistic: {result.statistic_requested}")
         print(f"    Time: {result.time_context.value}")
-        print(
-            f"    Comparison: {result.comparison_type.value if result.comparison_type else None}"
-        )
+        print(f"    Comparison: {result.comparison_type.value if result.comparison_type else None}")
         print(f"    Filters: {result.filters}")
         print(f"    Confidence: {result.confidence:.2f}")
         print()
@@ -1397,53 +1356,11 @@
 
 def run_comprehensive_test_suite():
     """Run all tests and provide detailed results"""
-
+    
     print("🧪 Running Soccer Query Parser Test Suite\n")
-
+    
     # Test categories
     test_categories = [
-<<<<<<< HEAD
-        (
-            "Basic Queries",
-            [
-                "test_basic_player_stat_query",
-                "test_team_performance_query",
-                "test_player_comparison_query",
-                "test_historical_query",
-                "test_team_filter_query",
-                "test_context_query",
-                "test_multiple_stats_query",
-            ],
-        ),
-        (
-            "Enhanced Features",
-            [
-                "test_player_alias_recognition",
-                "test_team_alias_recognition",
-                "test_explicit_derby_keyword",
-                "test_derby_from_team_pairs",
-                "test_derby_with_explicit_names",
-                "test_home_away_detection",
-                "test_big_six_detection",
-                "test_tactical_context_extraction",
-            ],
-        ),
-        (
-            "Additional Tests",
-            [
-                "test_champions_league_context",
-                "test_away_performance_query",
-                "test_derby_match_query",
-                "test_head_to_head_query",
-                "test_clean_sheets_vs_big_six",
-                "test_team_home_record_query",
-                "test_basic_player_goal_query",
-                "test_player_comparison_query_detailed",
-                "test_significance_context_query",
-                "test_multiple_stats_query_detailed",
-            ],
-        ),
-=======
         ("Basic Queries", [
             "test_basic_player_stat_query",
             "test_team_performance_query", 
@@ -1532,28 +1449,22 @@
             "test_individual_match_queries",
             "test_league_table_position_queries"
         ])
->>>>>>> 7e68bfed
-    ]
-
+    ]
+    
+    all_results = []
+    
     for category_name, test_names in test_categories:
         print(f"📂 {category_name}")
         print("-" * 50)
-
+        
         # Run tests using pytest
         import subprocess
         import sys
-
-        test_args = [
-            sys.executable,
-            "-m",
-            "pytest",
-            "sports_intelligence_layer/tests/test_parser.py",
-            "-v",
-            "-s",
-            "-k",
-            " or ".join(test_names),
-        ]
-
+        
+        test_args = [sys.executable, "-m", "pytest", 
+                    "sports_intelligence_layer/tests/test_parser.py",
+                    "-v", "-s", "-k", " or ".join(test_names)]
+        
         try:
             result = subprocess.run(test_args, capture_output=True, text=True)
             print(result.stdout)
@@ -1561,9 +1472,9 @@
                 print("Errors:", result.stderr)
         except Exception as e:
             print(f"Error running tests: {e}")
-
+        
         print("\n")
-
+    
     # Summary
     print("📊 Test Summary")
     print("=" * 50)
@@ -1575,15 +1486,15 @@
     # Set up logging to see detailed parsing process
     logging.basicConfig(
         level=logging.INFO,
-        format="%(asctime)s - %(name)s - %(levelname)s - %(message)s",
+        format='%(asctime)s - %(name)s - %(levelname)s - %(message)s'
     )
-
+    
     # Run the comprehensive accuracy test
     parser = SoccerQueryParser()
     test_comprehensive_accuracy(parser)
-
+    
     print("\n✅ All tests completed successfully!")
-
+    
     # Optionally run query analysis
-    print("\n" + "=" * 60 + "\n")
+    print("\n" + "="*60 + "\n")
     analyze_sample_queries()